/*
 * Copyright 2022, Google Inc.
 *
 * Licensed under the Apache License, Version 2.0 (the "License");
 * you may not use this file except in compliance with the License.
 * You may obtain a copy of the License at
 *
 *     http://www.apache.org/licenses/LICENSE-2.0
 *
 * Unless required by applicable law or agreed to in writing, software
 * distributed under the License is distributed on an "AS IS" BASIS,
 * WITHOUT WARRANTIES OR CONDITIONS OF ANY KIND, either express or implied.
 * See the License for the specific language governing permissions and
 * limitations under the License.
 *
 */

package nextflow.cloud.google.batch

import com.google.cloud.storage.contrib.nio.CloudStorageFileSystem
import nextflow.cloud.google.batch.client.BatchConfig
import nextflow.executor.Executor
import nextflow.executor.res.AcceleratorResource
import nextflow.processor.TaskBean
import nextflow.processor.TaskConfig
import nextflow.processor.TaskProcessor
import nextflow.processor.TaskRun
<<<<<<< HEAD
import nextflow.util.CpuUnit
=======
import nextflow.script.BaseScript
import nextflow.script.ProcessConfig
>>>>>>> cc9fc3f0
import nextflow.util.Duration
import nextflow.util.MemoryUnit
import spock.lang.Specification
/**
 *
 * @author Paolo Di Tommaso <paolo.ditommaso@gmail.com>
 */
class GoogleBatchTaskHandlerTest extends Specification {

    def 'should create submit request with minimal spec' () {
        given:
        def WORK_DIR = CloudStorageFileSystem.forBucket('foo').getPath('/scratch')
        def CONTAINER_IMAGE = 'debian:latest'
        def exec = Mock(GoogleBatchExecutor) {
            getConfig() >> Mock(BatchConfig)
        }
        and:
        def bean = new TaskBean(workDir: WORK_DIR, inputFiles: [:])
        def task = Mock(TaskRun) {
            toTaskBean() >> bean
            getHashLog() >> 'abcd1234'
            getWorkDir() >> WORK_DIR
            getContainer() >> CONTAINER_IMAGE
            getConfig() >> Mock(TaskConfig) {
<<<<<<< HEAD
                getCpuUnits() >> CpuUnit.of(2)
                getContainerOptions() >> CONTAINER_OPTS
=======
                getCpus() >> 2
                getResourceLabels() >> [:]
>>>>>>> cc9fc3f0
            }
        }

        and:
        def handler = new GoogleBatchTaskHandler(task, exec)

        when:
        def req = handler.newSubmitRequest(task)
        then:
        def taskGroup = req.getTaskGroups(0)
        def runnable = taskGroup.getTaskSpec().getRunnables(0)
        def instancePolicy = req.getAllocationPolicy().getInstances(0).getPolicy()
        and:
        taskGroup.getTaskSpec().getComputeResource().getBootDiskMib() == 0
        taskGroup.getTaskSpec().getComputeResource().getCpuMilli() == 2_000
        taskGroup.getTaskSpec().getComputeResource().getMemoryMib() == 0
        taskGroup.getTaskSpec().getMaxRunDuration().getSeconds() == 0
        and:
        runnable.getContainer().getCommandsList().join(' ') == '/bin/bash -o pipefail -c trap "{ cp .command.log /mnt/disks/foo/scratch/.command.log; }" ERR; /bin/bash /mnt/disks/foo/scratch/.command.run 2>&1 | tee .command.log'
        runnable.getContainer().getImageUri() == CONTAINER_IMAGE
        runnable.getContainer().getOptions() == ''
        runnable.getContainer().getVolumesList() == ['/mnt/disks/foo/scratch:/mnt/disks/foo/scratch:rw']
        and:
        instancePolicy.getAcceleratorsCount() == 0
        instancePolicy.getMachineType() == ''
        instancePolicy.getMinCpuPlatform() == ''
        instancePolicy.getProvisioningModel().toString() == 'PROVISIONING_MODEL_UNSPECIFIED'
        and:
        req.getAllocationPolicy().getNetwork().getNetworkInterfacesCount() == 0
        and:
        req.getLogsPolicy().getDestination().toString() == 'CLOUD_LOGGING'
    }

    def 'should create submit request with maximal spec' () {
        given:
        def WORK_DIR = CloudStorageFileSystem.forBucket('foo').getPath('/scratch')
        and:
        def ACCELERATOR = new AcceleratorResource(request: 1, type: 'nvidia-tesla-v100')
        def BOOT_DISK = MemoryUnit.of('10 GB')
        def CONTAINER_IMAGE = 'ubuntu:22.1'
        def CONTAINER_OPTS = '--this --that'
<<<<<<< HEAD
        def CPUS = CpuUnit.of(4)
=======
        def CPU_PLATFORM = 'Intel Skylake'
        def CPUS = 4
        def DISK = MemoryUnit.of('50 GB')
        def MACHINE_TYPE = 'vm-type-2'
>>>>>>> cc9fc3f0
        def MEM = MemoryUnit.of('8 GB')
        def TIMEOUT = Duration.of('1 hour')
        and:
        def exec = Mock(GoogleBatchExecutor) {
            getConfig() >> Mock(BatchConfig) {
                getBootDiskSize() >> BOOT_DISK
                getCpuPlatform() >> CPU_PLATFORM
                getSpot() >> true
                getNetwork() >> 'net-1'
                getServiceAccountEmail() >> 'foo@bar.baz'
                getSubnetwork() >> 'subnet-1'
                getUsePrivateAddress() >> true
            }
        }
        and:
        def bean = new TaskBean(workDir: WORK_DIR, inputFiles: [:])
        def task = Mock(TaskRun) {
            toTaskBean() >> bean
            getHashLog() >> 'abcd1234'
            getWorkDir() >> WORK_DIR
            getContainer() >> CONTAINER_IMAGE
            getConfig() >> Mock(TaskConfig) {
<<<<<<< HEAD
                getCpuUnits() >> CPUS
=======
                getAccelerator() >> ACCELERATOR
                getContainerOptions() >> CONTAINER_OPTS
                getCpus() >> CPUS
                getDisk() >> DISK
                getMachineType() >> MACHINE_TYPE
>>>>>>> cc9fc3f0
                getMemory() >> MEM
                getTime() >> TIMEOUT
                getResourceLabels() >> [foo: 'bar']
            }
        }

        and:
        def handler = new GoogleBatchTaskHandler(task, exec)

        when:
        def req = handler.newSubmitRequest(task)
        then:
<<<<<<< HEAD
        req.getTaskGroups().size() == 1
        and:
        def group = req.getTaskGroups().get(0)
        and:
        group.taskSpec.computeResource.cpuMilli == CPUS.toMillis()
        group.taskSpec.computeResource.memoryMib == MEM.toMega()
        group.taskSpec.maxRunDuration == TIMEOUT.seconds + 's'
=======
        def taskGroup = req.getTaskGroups(0)
        def runnable = taskGroup.getTaskSpec().getRunnables(0)
        def allocationPolicy = req.getAllocationPolicy()
        def instancePolicy = allocationPolicy.getInstances(0).getPolicy()
        def networkInterface = allocationPolicy.getNetwork().getNetworkInterfaces(0)
        and:
        taskGroup.getTaskSpec().getComputeResource().getBootDiskMib() == DISK.toMega()
        taskGroup.getTaskSpec().getComputeResource().getCpuMilli() == CPUS * 1_000
        taskGroup.getTaskSpec().getComputeResource().getMemoryMib() == MEM.toMega()
        taskGroup.getTaskSpec().getMaxRunDuration().getSeconds() == TIMEOUT.seconds
        and:
        runnable.getContainer().getCommandsList().join(' ') == '/bin/bash -o pipefail -c trap "{ cp .command.log /mnt/disks/foo/scratch/.command.log; }" ERR; /bin/bash /mnt/disks/foo/scratch/.command.run 2>&1 | tee .command.log'
        runnable.getContainer().getImageUri() == CONTAINER_IMAGE
        runnable.getContainer().getOptions() == '--this --that --privileged'
        runnable.getContainer().getVolumesList() == [
            '/mnt/disks/foo/scratch:/mnt/disks/foo/scratch:rw',
            '/var/lib/nvidia/lib64:/usr/local/nvidia/lib64',
            '/var/lib/nvidia/bin:/usr/local/nvidia/bin'
        ]
        and:
        allocationPolicy.getInstances(0).getInstallGpuDrivers() == true
        allocationPolicy.getLabelsMap() == [foo: 'bar']
        allocationPolicy.getServiceAccount().getEmail() == 'foo@bar.baz'
        and:
        instancePolicy.getAccelerators(0).getCount() == 1
        instancePolicy.getAccelerators(0).getType() == ACCELERATOR.type
        instancePolicy.getMachineType() == MACHINE_TYPE
        instancePolicy.getMinCpuPlatform() == CPU_PLATFORM
        instancePolicy.getProvisioningModel().toString() == 'SPOT'
        and:
        networkInterface.getNetwork() == 'net-1'
        networkInterface.getSubnetwork() == 'subnet-1'
        networkInterface.getNoExternalIpAddress() == true
        and:
        req.getLogsPolicy().getDestination().toString() == 'CLOUD_LOGGING'
    }

    def 'should create the trace record' () {
        given:
        def exec = Mock(Executor) { getName() >> 'google-batch' }
        def processor = Mock(TaskProcessor) {
            getExecutor() >> exec
            getName() >> 'foo'
            getConfig() >> new ProcessConfig(Mock(BaseScript))
        }
>>>>>>> cc9fc3f0
        and:
        def task = Mock(TaskRun)
        task.getProcessor() >> processor
        task.getConfig() >> GroovyMock(TaskConfig)
        and:
        def handler = Spy(GoogleBatchTaskHandler)
        handler.task = task
        handler.@jobId = 'xyz-123'
        handler.@uid = '789'

        when:
        def trace = handler.getTraceRecord()
        then:
        handler.isCompleted() >> false
        and:
        trace.native_id == 'xyz-123/789'
        trace.executorName == 'google-batch'
    }
}<|MERGE_RESOLUTION|>--- conflicted
+++ resolved
@@ -25,12 +25,9 @@
 import nextflow.processor.TaskConfig
 import nextflow.processor.TaskProcessor
 import nextflow.processor.TaskRun
-<<<<<<< HEAD
-import nextflow.util.CpuUnit
-=======
 import nextflow.script.BaseScript
 import nextflow.script.ProcessConfig
->>>>>>> cc9fc3f0
+import nextflow.util.CpuUnit
 import nextflow.util.Duration
 import nextflow.util.MemoryUnit
 import spock.lang.Specification
@@ -55,13 +52,8 @@
             getWorkDir() >> WORK_DIR
             getContainer() >> CONTAINER_IMAGE
             getConfig() >> Mock(TaskConfig) {
-<<<<<<< HEAD
                 getCpuUnits() >> CpuUnit.of(2)
-                getContainerOptions() >> CONTAINER_OPTS
-=======
-                getCpus() >> 2
                 getResourceLabels() >> [:]
->>>>>>> cc9fc3f0
             }
         }
 
@@ -103,14 +95,10 @@
         def BOOT_DISK = MemoryUnit.of('10 GB')
         def CONTAINER_IMAGE = 'ubuntu:22.1'
         def CONTAINER_OPTS = '--this --that'
-<<<<<<< HEAD
+        def CPU_PLATFORM = 'Intel Skylake'
         def CPUS = CpuUnit.of(4)
-=======
-        def CPU_PLATFORM = 'Intel Skylake'
-        def CPUS = 4
         def DISK = MemoryUnit.of('50 GB')
         def MACHINE_TYPE = 'vm-type-2'
->>>>>>> cc9fc3f0
         def MEM = MemoryUnit.of('8 GB')
         def TIMEOUT = Duration.of('1 hour')
         and:
@@ -133,15 +121,11 @@
             getWorkDir() >> WORK_DIR
             getContainer() >> CONTAINER_IMAGE
             getConfig() >> Mock(TaskConfig) {
-<<<<<<< HEAD
-                getCpuUnits() >> CPUS
-=======
                 getAccelerator() >> ACCELERATOR
                 getContainerOptions() >> CONTAINER_OPTS
-                getCpus() >> CPUS
+                getCpuUnits() >> CPUS
                 getDisk() >> DISK
                 getMachineType() >> MACHINE_TYPE
->>>>>>> cc9fc3f0
                 getMemory() >> MEM
                 getTime() >> TIMEOUT
                 getResourceLabels() >> [foo: 'bar']
@@ -154,15 +138,6 @@
         when:
         def req = handler.newSubmitRequest(task)
         then:
-<<<<<<< HEAD
-        req.getTaskGroups().size() == 1
-        and:
-        def group = req.getTaskGroups().get(0)
-        and:
-        group.taskSpec.computeResource.cpuMilli == CPUS.toMillis()
-        group.taskSpec.computeResource.memoryMib == MEM.toMega()
-        group.taskSpec.maxRunDuration == TIMEOUT.seconds + 's'
-=======
         def taskGroup = req.getTaskGroups(0)
         def runnable = taskGroup.getTaskSpec().getRunnables(0)
         def allocationPolicy = req.getAllocationPolicy()
@@ -170,7 +145,7 @@
         def networkInterface = allocationPolicy.getNetwork().getNetworkInterfaces(0)
         and:
         taskGroup.getTaskSpec().getComputeResource().getBootDiskMib() == DISK.toMega()
-        taskGroup.getTaskSpec().getComputeResource().getCpuMilli() == CPUS * 1_000
+        taskGroup.getTaskSpec().getComputeResource().getCpuMilli() == CPUS.toMillis()
         taskGroup.getTaskSpec().getComputeResource().getMemoryMib() == MEM.toMega()
         taskGroup.getTaskSpec().getMaxRunDuration().getSeconds() == TIMEOUT.seconds
         and:
@@ -208,7 +183,6 @@
             getName() >> 'foo'
             getConfig() >> new ProcessConfig(Mock(BaseScript))
         }
->>>>>>> cc9fc3f0
         and:
         def task = Mock(TaskRun)
         task.getProcessor() >> processor
