/*
 * Copyright 2022, Google Inc.
 *
 * Licensed under the Apache License, Version 2.0 (the "License");
 * you may not use this file except in compliance with the License.
 * You may obtain a copy of the License at
 *
 *     http://www.apache.org/licenses/LICENSE-2.0
 *
 * Unless required by applicable law or agreed to in writing, software
 * distributed under the License is distributed on an "AS IS" BASIS,
 * WITHOUT WARRANTIES OR CONDITIONS OF ANY KIND, either express or implied.
 * See the License for the specific language governing permissions and
 * limitations under the License.
 */

package nextflow.cloud.google.batch.client

import com.google.api.gax.core.CredentialsProvider
import com.google.auth.Credentials
import com.google.cloud.batch.v1.BatchServiceClient
import com.google.cloud.batch.v1.BatchServiceSettings
import com.google.cloud.batch.v1.Job
import com.google.cloud.batch.v1.JobName
import com.google.cloud.batch.v1.JobStatus
import com.google.cloud.batch.v1.LocationName
import com.google.cloud.batch.v1.TaskGroupName
import groovy.transform.CompileStatic
import groovy.util.logging.Slf4j
/**
 * Implements Google Batch HTTP client
 *
 * @author Paolo Di Tommaso <paolo.ditommaso@gmail.com>
 */
@Slf4j
@CompileStatic
class BatchClient {

    protected String projectId
    protected String location
    protected BatchServiceClient batchServiceClient

    BatchClient(BatchConfig config) {
        this.projectId = config.googleOpts.projectId
        this.location = config.googleOpts.location
        this.batchServiceClient = createBatchService(config)
    }

    /** Only for testing - do not use */
    protected BatchClient() {}

    protected CredentialsProvider createCredentialsProvider(BatchConfig config) {
        if( !config.getCredentials() )
            return null
        return new CredentialsProvider() {
            @Override
            Credentials getCredentials() throws IOException {
                return config.getCredentials()
            }
        }
    }

    protected BatchServiceClient createBatchService(BatchConfig config) {
        final provider = createCredentialsProvider(config)
        if( provider ) {
            log.debug "[GOOGLE BATCH] Creating service client with config credentials"
            final settings = BatchServiceSettings.newBuilder().setCredentialsProvider(provider).build()
            return BatchServiceClient.create(settings)
        }
        else {
            log.debug "[GOOGLE BATCH] Creating service client with default settings"
            return BatchServiceClient.create()
        }
    }

<<<<<<< HEAD
    Map getJobStatus(String jobId) {
        final resp = describeJob(jobId)
        return (Map) resp['status']
    }
=======
    Job submitJob(String jobId, Job job) {
        final parent = LocationName.of(projectId, location)
>>>>>>> 5eaa04af

        return batchServiceClient.createJob(parent, job, jobId)
    }

    Job describeJob(String jobId) {
        final name = JobName.of(projectId, location, jobId)

        return batchServiceClient.getJob(name)
    }

    Iterable<?> listTasks(String jobId) {
        final parent = TaskGroupName.of(projectId, location, jobId, 'group0')

        return batchServiceClient.listTasks(parent).iterateAll()
    }

    void deleteJob(String jobId) {
        final name = JobName.of(projectId, location, jobId).toString()

        batchServiceClient.deleteJobAsync(name)
    }

    JobStatus getJobStatus(String jobId) {
        final job = describeJob(jobId)
        return job.getStatus()
    }

    String getJobState(String jobId) {
        final status = getJobStatus(jobId)
        return status ? status.getState().toString() : null
    }

    void shutdown() {
        batchServiceClient.close()
    }
}<|MERGE_RESOLUTION|>--- conflicted
+++ resolved
@@ -73,15 +73,8 @@
         }
     }
 
-<<<<<<< HEAD
-    Map getJobStatus(String jobId) {
-        final resp = describeJob(jobId)
-        return (Map) resp['status']
-    }
-=======
     Job submitJob(String jobId, Job job) {
         final parent = LocationName.of(projectId, location)
->>>>>>> 5eaa04af
 
         return batchServiceClient.createJob(parent, job, jobId)
     }
