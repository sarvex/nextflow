/*
 * Copyright 2020-2022, Seqera Labs
 * Copyright 2013-2019, Centre for Genomic Regulation (CRG)
 *
 * Licensed under the Apache License, Version 2.0 (the "License");
 * you may not use this file except in compliance with the License.
 * You may obtain a copy of the License at
 *
 *     http://www.apache.org/licenses/LICENSE-2.0
 *
 * Unless required by applicable law or agreed to in writing, software
 * distributed under the License is distributed on an "AS IS" BASIS,
 * WITHOUT WARRANTIES OR CONDITIONS OF ANY KIND, either express or implied.
 * See the License for the specific language governing permissions and
 * limitations under the License.
 */

package nextflow

import static nextflow.Const.*

import java.nio.file.Files
import java.nio.file.Path
import java.nio.file.Paths
import java.util.concurrent.ConcurrentLinkedQueue
import java.util.concurrent.ExecutorService
import java.util.concurrent.Executors

import com.google.common.hash.HashCode
import groovy.transform.CompileDynamic
import groovy.transform.CompileStatic
import groovy.transform.Memoized
import groovy.transform.PackageScope
import groovy.util.logging.Slf4j
import groovyx.gpars.GParsConfig
import groovyx.gpars.dataflow.operator.DataflowProcessor
import nextflow.cache.CacheDB
import nextflow.cache.CacheFactory
import nextflow.conda.CondaConfig
import nextflow.config.Manifest
import nextflow.container.ContainerConfig
import nextflow.dag.DAG
import nextflow.exception.AbortOperationException
import nextflow.exception.AbortSignalException
import nextflow.exception.IllegalConfigException
import nextflow.exception.MissingLibraryException
import nextflow.exception.ScriptCompilationException
import nextflow.executor.ExecutorFactory
import nextflow.extension.CH
import nextflow.file.FileHelper
import nextflow.file.FilePorter
import nextflow.util.ThreadPoolManager
import nextflow.plugin.Plugins
import nextflow.processor.ErrorStrategy
import nextflow.processor.TaskFault
import nextflow.processor.TaskHandler
import nextflow.processor.TaskProcessor
import nextflow.script.BaseScript
import nextflow.script.ProcessConfig
import nextflow.script.ProcessFactory
import nextflow.script.ScriptBinding
import nextflow.script.ScriptFile
import nextflow.script.ScriptMeta
import nextflow.script.ScriptRunner
import nextflow.script.WorkflowMetadata
import nextflow.trace.AnsiLogObserver
import nextflow.trace.TraceObserver
import nextflow.trace.TraceObserverFactory
import nextflow.trace.TraceRecord
import nextflow.trace.WorkflowStatsObserver
import nextflow.util.Barrier
import nextflow.util.ConfigHelper
import nextflow.util.Duration
import nextflow.util.HistoryFile
import nextflow.util.NameGenerator
import nextflow.util.VersionNumber
import org.apache.commons.lang.exception.ExceptionUtils
import sun.misc.Signal
import sun.misc.SignalHandler
/**
 * Holds the information on the current execution
 *
 * @author Paolo Di Tommaso <paolo.ditommaso@gmail.com>
 */
@Slf4j
@CompileStatic
class Session implements ISession {

    /**
     * Keep a list of all processor created
     */
    final Collection<DataflowProcessor> allOperators = new ConcurrentLinkedQueue<>()

    final List<Closure> igniters = new ArrayList<>(20)

    /**
     * Creates process executors
     */
    ExecutorFactory executorFactory

    /**
     * Script binding
     */
    ScriptBinding binding

    /**
     * Holds the configuration object
     */
    Map config

    /**
     * Enable / disable tasks result caching
     */
    boolean cacheable

    /**
     * whenever it has been launched in resume mode
     */
    boolean resumeMode

    /**
     * The folder where tasks temporary files are stored
     */
    Path workDir

    /**
     * Bucket work directory for cloud based executors
     */
    Path bucketDir

    /**
     * The folder where the main script is contained
     */
    Path baseDir

    /**
     * The pipeline script name (without parent path)
     */
    String scriptName

    /**
     * The main script object
     */
    BaseScript script

    /**
     * Mnemonic name of this run instance
     */
    String runName

    /**
     * Enable stub run mode
     */
    boolean stubRun

    /**
     * Folder(s) containing libs and classes to be added to the classpath
     */
    List<Path> libDir

    /**
     * List files that concurrent on the session configuration
     */
    List<Path> configFiles

    String profile

    String commandLine

    /*
     * Project repository commit ID
     */
    String commitId

    /*
     * Disable the upload of project 'bin' directory when using cloud executor
     */
    boolean disableRemoteBinDir

    /**
     * Local path where script generated classes are saved
     */
    private Path classesDir

    private Path binDir

    private Map<String,Path> binEntries = [:]

    /**
     * The unique identifier of this session
     */
    private UUID uniqueId

    private DAG dag

    private CacheDB cache

    private Barrier processesBarrier = new Barrier()

    private Barrier monitorsBarrier = new Barrier()

    private volatile boolean cancelled

    private volatile boolean aborted

    private volatile boolean terminated

    private volatile ExecutorService execService

    private volatile TaskFault fault

    private volatile Throwable error

    private volatile boolean shutdownInitiated

    private Queue<Runnable> shutdownCallbacks = new ConcurrentLinkedQueue<>()

    private int poolSize

    private List<TraceObserver> observers = Collections.emptyList()

    private Closure errorAction

    private boolean statsEnabled

    private WorkflowMetadata workflowMetadata

    private WorkflowStatsObserver statsObserver

    private FilePorter filePorter

    boolean getStatsEnabled() { statsEnabled }

    private boolean dumpHashes

    private List<String> dumpChannels

    boolean getDumpHashes() { dumpHashes }

    List<String> getDumpChannels() { dumpChannels }

    TaskFault getFault() { fault }

    Throwable getError() { error }

    WorkflowStatsObserver getStatsObserver() { statsObserver }

    WorkflowMetadata getWorkflowMetadata() { workflowMetadata }

    Path getClassesDir() { classesDir }

    ScriptBinding.ParamsMap getParams() { binding.getParams() }

    String resolvedConfig

    boolean ansiLog

    boolean disableJobsCancellation

    AnsiLogObserver ansiLogObserver

    FilePorter getFilePorter() { filePorter }

    /**
     * Creates a new session with an 'empty' (default) configuration
     */
    Session() {
        create(new LinkedHashMap(10))
    }


    /**
     * Create a new session given the configuration specified
     *
     * @param config
     */
    Session(Map obj) {
        final config = obj instanceof ConfigObject ? obj.toMap() : obj
        create(config)
    }

    /**
     * @return The current session {@link UUID}
     */
    UUID getUniqueId() { uniqueId }

    /**
     * @return The session max number of thread allowed
     */
    int getPoolSize() { poolSize }

    CacheDB getCache() { cache }

    /**
     * Creates a new session using the configuration properties provided
     *
     * @param binding
     */
    private void create( Map config ) {
        assert config != null

        this.config = config
        this.dumpHashes = config.dumpHashes
        this.dumpChannels = (List<String>)config.dumpChannels
        this.binding = new ScriptBinding()

        // -- poor man session object dependency injection
        Global.setSession(this)
        Global.setConfig(config)
        // -- init static structs
        NF.init()

        // -- cacheable flag
        cacheable = config.cacheable == null || config.cacheable.toString()=='true'

        // -- sets resumeMode and uniqueId
        if( config.resume ) {
            resumeMode = true
            uniqueId = UUID.fromString(config.resume as String)
        }
        else {
           uniqueId = systemEnv.get('NXF_UUID') ? UUID.fromString(systemEnv.get('NXF_UUID')) : UUID.randomUUID()
        }
        log.debug "Session UUID: $uniqueId"

        // -- set the run name
        this.runName = config.runName ?: NameGenerator.next()
        log.debug "Run name: $runName"

        // -- dry run
        this.stubRun = config.stubRun

        // -- normalize taskConfig object
        if( config.process == null ) config.process = [:]
        if( config.env == null ) config.env = [:]

        if( !config.poolSize ) {
            final cpus = Runtime.getRuntime().availableProcessors()
            config.poolSize = cpus==1 ? 2 : cpus
        }

        // -- set the thread pool size
        this.poolSize = config.poolSize as int
        log.debug "Executor pool size: ${poolSize}"

        // -- DAG object
        this.dag = new DAG()

        // -- init work dir
        this.workDir = ((config.workDir ?: 'work') as Path).complete()
        this.setLibDir( config.libDir as String )

        // -- file porter config
        this.filePorter = new FilePorter(this)

    }

    /**
     * Initialize the session workDir, libDir, baseDir and scriptName variables
     */
    Session init( ScriptFile scriptFile, List<String> args=null ) {

        if(!workDir.mkdirs()) throw new AbortOperationException("Cannot create work-dir: $workDir -- Make sure you have write permissions or specify a different directory by using the `-w` command line option")
        log.debug "Work-dir: ${workDir.toUriString()} [${FileHelper.getPathFsType(workDir)}]"

        if( config.bucketDir ) {
            this.bucketDir = config.bucketDir as Path
            log.debug "Bucket-dir: ${bucketDir.toUriString()}"
        }

        if( scriptFile ) {
            // the folder that contains the main script
            this.setBaseDir(scriptFile.main.parent)
            // set the script name attribute
            this.setScriptName(scriptFile.main.name)
        }

        // set the byte-code target directory
        this.disableRemoteBinDir = getExecConfigProp(null, 'disableRemoteBinDir', false)
        this.classesDir = FileHelper.createLocalDir()
        this.executorFactory = new ExecutorFactory(Plugins.manager)
        this.observers = createObservers()
        this.statsEnabled = observers.any { it.enableMetrics() }
        this.workflowMetadata = new WorkflowMetadata(this, scriptFile)

        // configure script params
        binding.setParams( (Map)config.params )
        binding.setArgs( new ScriptRunner.ArgsList(args) )

        cache = CacheFactory.create(uniqueId,runName).open()

        return this
    }

    Session setBinding(ScriptBinding binding ) {
        this.binding = binding
        return this
    }

    ProcessFactory newProcessFactory(BaseScript script) {
        new ProcessFactory(script, this)
    }

    /**
     * Given the `run` command line options creates the required {@link TraceObserver}s
     *
     * @param runOpts The {@code CmdRun} object holding the run command options
     * @return A list of {@link TraceObserver} objects or an empty list
     */
    @PackageScope
    List<TraceObserver> createObservers() {

        final result = new ArrayList(10)

        // stats is created as first because others may depend on it
        statsObserver = new WorkflowStatsObserver(this)
        result.add(statsObserver)

        for( TraceObserverFactory f : Plugins.getExtensions(TraceObserverFactory) ) {
            log.debug "Observer factory: ${f.class.simpleName}"
            result.addAll(f.create(this))
        }

        return result
    }


    /*
     * intercepts interruption signal i.e. CTRL+C
     * - on the first invoke session#abort
     * - on third force termination with System#exit
     */
    private void registerSignalHandlers() {

        int c = 0
        final ctrl_c = { Signal sig ->
            switch( ++c ) {
                case 1: abort(new AbortSignalException(sig)); println ''; break
                case 2: println "One more CTRL+C to force exit"; break
                default: log.info 'Adieu'; System.exit(1)
            }

        } as SignalHandler

        // -- abort session handler
        final abort_h = { Signal sig -> abort(new AbortSignalException(sig)) } as SignalHandler

        // -- register handlers
        Signal.handle( new Signal("INT"), ctrl_c)
        Signal.handle( new Signal("TERM"), abort_h)
        Signal.handle( new Signal("HUP"), abort_h)
    }

    void addIgniter( Closure action )  {
        igniters.add(action)
    }

    void fireDataflowNetwork(boolean preview=false) {
        checkConfig()
        notifyFlowBegin()

        if( !NextflowMeta.instance.isDsl2() ) {
            return
        }

        // bridge any dataflow queue into a broadcast channel
        CH.broadcast()

        if( preview ) {
            terminated = true
        }
        else {
            callIgniters()
        }
    }

    private void callIgniters() {
        log.debug "Igniting dataflow network (${igniters.size()})"
        for( Closure action : igniters ) {
            try {
                action.call()
            }
            catch( Exception e ) {
                log.error(e.message ?: "Failed to ignite dataflow network", e)
                abort(e)
                break
            }
        }
    }

    /**
     * Dump the current dataflow network listing
     * the status of active processes and operators
     * for debugging purpose
     */
    String dumpNetworkStatus() {
        try {
            def msg = dag.dumpActiveNodes()
            msg ? "The following nodes are still active:\n" + msg : null
        }
        catch( Exception e ) {
            log.debug "Unexpected error while dumping DAG status", e
            return null
        }
    }

    Session start() {
        log.debug "Session start"

        // register shut-down cleanup hooks
        registerSignalHandlers()

        // create tasks executor
        execService = Executors.newFixedThreadPool(poolSize)

        // signal start to trace observers
        notifyFlowCreate()

        return this
    }

    ScriptBinding getBinding() { binding }

    @Memoized
    ClassLoader getClassLoader() { getClassLoader0() }

    @PackageScope
    ClassLoader getClassLoader0() {
        // extend the class-loader if required
        final gcl = new GroovyClassLoader()
        final libraries = ConfigHelper.resolveClassPaths(getLibDir())

        for( Path lib : libraries ) {
            def path = lib.complete()
            log.debug "Adding to the classpath library: ${path}"
            gcl.addClasspath(path.toString())
        }

        return gcl
    }

    Barrier getBarrier() { monitorsBarrier }

    /**
     * The folder where script binaries file are located, by default the folder 'bin'
     * in the script base directory
     */
    Path getBinDir() { binDir }

    Map<String,Path> getBinEntries() { binEntries ?: Collections.<String,Path>emptyMap() }

    void setBaseDir( Path baseDir ) {
        this.baseDir = baseDir

        def path = baseDir.resolve('bin')
        if( path.exists() && path.isDirectory() ) {
            this.binDir = path
            this.binEntries = findBinEntries(path)
        }
        else {
            log.debug "Script base path does not exist or is not a directory: ${path}"
        }
    }

    protected Map<String,Path> findBinEntries(Path path) {
        Map<String,Path> result = new LinkedHashMap(10)
        path
                .listFiles { file -> Files.isExecutable(file) }
                .each { Path file -> result.put(file.name,file)  }
        return result
    }

    void setLibDir( String str ) {

        if( !str ) return

        def files = str.split( File.pathSeparator ).collect { String it -> Paths.get(it) }
        if( !files ) return

        libDir = []
        for( Path file : files ) {
            if( !file.exists() )
                throw new MissingLibraryException("Cannot find specified library: ${file.complete()}")

            libDir << file
        }
    }

    List<Path> getLibDir() {
        if( libDir )
            return libDir

        libDir = []
        def localLib = baseDir ? baseDir.resolve('lib') : Paths.get('lib')
        if( localLib.exists() ) {
            log.debug "Using default localLib path: $localLib"
            libDir << localLib
        }
        return libDir
    }

    Map getConfigEnv() {
        if( !config.env )
            return Collections.emptyMap()
        if( config.env instanceof Map )
            return new LinkedHashMap((Map)config.env)
        throw new IllegalStateException("Not a valid config env object: $config.env")
    }

    @Memoized
    Manifest getManifest() {
        if( !config.manifest )
            return new Manifest()
        if( config.manifest instanceof Map )
            return new Manifest(config.manifest as Map)
        else {
            log.warn "Invalid config manifest definition [${this.getClass().getName()}]"
            return new Manifest()
        }
    }

    /**
     * Await the termination of all processors
     */
    void await() {
        log.debug "Session await"
        processesBarrier.awaitCompletion()
        log.debug "Session await > all processes finished"
        terminated = true
        monitorsBarrier.awaitCompletion()
        log.debug "Session await > all barriers passed"
        if( !aborted ) {
            joinAllOperators()
            log.trace "Session > all operators finished"
        }
    }

    void destroy() {
        try {
            log.trace "Session > destroying"
            // shutdown publish dir executor
            publishPoolManager.shutdown(aborted)
            // invoke shutdown callbacks
            shutdown0()
            log.trace "Session > after cleanup"
            // shutdown executors
            executorFactory?.shutdown()
            executorFactory = null
            // shutdown executor service
            execService?.shutdown()
            execService = null
            log.trace "Session > executor shutdown"

            // -- close db
            cache?.close()

            // -- shutdown plugins
            Plugins.stop()

            // -- cleanup script classes dir
            classesDir?.deleteDir()
        }
        finally {
            // -- update the history file
            if( !HistoryFile.disabled() && HistoryFile.DEFAULT.exists() ) {
                HistoryFile.DEFAULT.update(runName,isSuccess())
            }
            log.trace "Session destroyed"
        }
    }

    final protected void joinAllOperators() {
        int attempts=0

        while( allOperators.size() ) {
            if( attempts++>0 )
                log.debug "This looks weird, attempt number $attempts to join pending operators"

            final itr = allOperators.iterator()
            while( itr.hasNext() ) {
                final op = itr.next()
                op.join()
                itr.remove()
            }
        }
    }

    final protected void shutdown0() {
        log.trace "Shutdown: $shutdownCallbacks"
        shutdownInitiated = true
        while( shutdownCallbacks.size() ) {
            final hook = shutdownCallbacks.poll()
            try {
                hook.run()
            }
            catch( Exception e ) {
                log.debug "Failed to execute shutdown hook: $hook", e
            }
        }

        // -- invoke observers completion handlers
        notifyFlowComplete()
    }

    /**
     * Halt the pipeline execution choosing exiting immediately or completing current
     * pending task depending the chosen {@link ErrorStrategy}
     *
     * @param fault A {@link TaskFault} instance representing the error that caused the pipeline to stop
     */
    void fault(TaskFault fault, TaskHandler handler=null) {
        if( this.fault ) { return }
        this.fault = fault

        if( fault.task && fault.task.errorAction == ErrorStrategy.FINISH ) {
            cancel(handler)
        }
        else {
            abort(fault.error)
        }
    }

    /**
     * Cancel the pipeline execution waiting for the current running tasks to complete
     */
    @PackageScope
    void cancel(TaskHandler handler) {
        log.info "Execution cancelled -- Finishing pending tasks before exit"
        cancelled = true
        notifyError(handler)
        executorFactory.signalExecutors()
        processesBarrier.forceTermination()
        allOperators *. terminate()
    }

    /**
     * Terminate the pipeline execution killing all running tasks
     *
     * @param cause A {@link Throwable} instance representing the execution that caused the pipeline execution to abort
     */
    void abort(Throwable cause = null) {
        if( aborted ) return
        if( !(cause instanceof ScriptCompilationException) )
            log.debug "Session aborted -- Cause: ${cause?.message ?: cause ?: '-'}"
        aborted = true
        error = cause
        try {
            // log the dataflow network status
            def status = dumpNetworkStatus()
            if( status )
                log.debug(status)
            // force termination
            notifyError(null)
            ansiLogObserver?.forceTermination()
            executorFactory?.signalExecutors()
            processesBarrier.forceTermination()
            monitorsBarrier.forceTermination()
            operatorsForceTermination()
        }
        catch( Throwable e ) {
            log.debug "Unexpected error while aborting execution", e
        }
    }

    private void operatorsForceTermination() {
        def operators = allOperators.toArray() as DataflowProcessor[]
        for( int i=0; i<operators.size(); i++ ) {
            operators[i].terminate()
        }
    }

    protected void forceTermination() {
        terminated = true
        processesBarrier.forceTermination()
        monitorsBarrier.forceTermination()
        allOperators *. terminate()

        execService?.shutdownNow()
        GParsConfig.shutdown()
    }

    boolean isTerminated() { terminated }

    boolean isAborted() { aborted }

    boolean isCancelled() { cancelled }

    boolean isSuccess() { !aborted && !cancelled }

    void processRegister(TaskProcessor process) {
        log.trace ">>> barrier register (process: ${process.name})"
        processesBarrier.register(process)
    }

    void processDeregister(TaskProcessor process) {
        log.trace "<<< barrier arrive (process: ${process.name})"
        processesBarrier.arrive(process)
    }

    DAG getDag() { this.dag }

    ExecutorService getExecService() { execService }

    /**
     * Check preconditions before run the main script
     */
    protected void validate() {
        checkVersion()
    }

    @PackageScope void checkConfig() {
        final enabled = config.navigate('nextflow.enable.configProcessNamesValidation', true) as boolean
        if( enabled ) {
            final names = ScriptMeta.allProcessNames()
            final ver = "dsl${NF.dsl1 ?'1' :'2'}"
            log.debug "Workflow process names [$ver]: ${names.join(', ')}"
            validateConfig(names)
        }
        else {
            log.debug "Config process names validation disabled as requested"
        }
    }

    boolean enableModuleBinaries() {
        config.navigate('nextflow.enable.moduleBinaries', false) as boolean
    }

    @PackageScope VersionNumber getCurrentVersion() {
        new VersionNumber(APP_VER)
    }

    @PackageScope void checkVersion() {
        def version = manifest.getNextflowVersion()?.trim()
        if( !version )
            return

        // when the version string is prefix with a `!`
        // an exception is thrown is the version does not match
        boolean important = false
        if( version.startsWith('!') ) {
            important = true
            version = version.substring(1).trim()
        }

        if( !getCurrentVersion().matches(version) ) {
            important ? showVersionError(version) : showVersionWarning(version)
        }
    }

    @PackageScope void showVersionError(String ver) {
        throw new AbortOperationException("Nextflow version $Const.APP_VER does not match workflow required version: $ver")
    }

    @PackageScope void showVersionWarning(String ver) {
        log.warn "Nextflow version $Const.APP_VER does not match workflow required version: $ver -- Execution will continue, but things may break!"
    }

    /**
     * Validate the config file
     *
     * @param processNames The list of process names defined in the pipeline script
     */
    void validateConfig(Collection<String> processNames) {
        def warns = validateConfig0(processNames)
        for( String str : warns )
            log.warn str
    }

    protected List<String> validateConfig0(Collection<String> processNames) {
        List<String> result = []

        if( !(config.process instanceof Map) )
            return result

        // verifies that all process config names have a match with a defined process
        def keys = (config.process as Map).keySet()
        for(String key : keys) {
            String name = null
            if( key.startsWith('$') ) {
                name = key.substring(1)
            }
            else if( key.startsWith('withName:') ) {
                name = key.substring('withName:'.length())
            }
            if( name )
                checkValidProcessName(processNames, name, result)
        }

        return result
    }

    /**
     * Check that the specified name belongs to the list of existing process names
     *
     * @param selector The process name to check
     * @param processNames The list of processes declared in the workflow script
     * @param errorMessage A list of strings used to return the error message to the caller
     * @return {@code true} if the name specified belongs to the list of process names or {@code false} otherwise
     */
    protected boolean checkValidProcessName(Collection<String> processNames, String selector, List<String> errorMessage)  {
        final matches = processNames.any { name -> ProcessConfig.matchesSelector(name, selector) }
        if( matches )
            return true

        def suggestion = processNames.closest(selector)
        def message = "There's no process matching config selector: $selector"
        if( suggestion )
            message += " -- Did you mean: ${suggestion.first()}?"
        errorMessage << message.toString()
        return false
    }
    /**
     * Register a shutdown hook to close services when the session terminates
     * @param Closure
     */
    void onShutdown( Runnable hook ) {
        if( !hook ) {
            log.warn "Shutdown hook cannot be null\n${ExceptionUtils.getStackTrace(new Exception())}"
            return
        }
        if( shutdownInitiated )
            throw new IllegalStateException("Session shutdown already initiated — Hook cannot be added: $hook")
        shutdownCallbacks.add(hook)
    }

    void notifyProcessCreate(TaskProcessor process) {
        for( int i=0; i<observers.size(); i++ ) {
            final observer = observers.get(i)
            try {
                observer.onProcessCreate(process)
            }
            catch( Exception e ) {
                log.debug(e.getMessage(), e)
            }
        }
    }

    void notifyProcessTerminate(TaskProcessor process) {
        for( int i=0; i<observers.size(); i++ ) {
            final observer = observers.get(i)
            try {
                observer.onProcessTerminate(process)
            }
            catch( Exception e ) {
                log.debug(e.getMessage(), e)
            }
        }
    }

    void notifyTaskPending( TaskHandler handler ) {
        final trace = handler.getTraceRecord()
        for( int i=0; i<observers.size(); i++ ) {
            final observer = observers.get(i)
            try {
                observer.onProcessPending(handler, trace)
            }
            catch( Exception e ) {
                log.debug(e.getMessage(), e)
            }
        }
    }

    /**
     * Notifies that a task has been submitted
     */
    void notifyTaskSubmit( TaskHandler handler ) {
        final task = handler.task
        log.info "[${task.hashLog}] ${task.runType.message} > ${task.name}"
        // -- save a record in the cache index
        cache.putIndexAsync(handler)

        final trace = handler.getTraceRecord()
        for( int i=0; i<observers.size(); i++ ) {
            final observer = observers.get(i)
            try {
                observer.onProcessSubmit(handler, trace)
            }
            catch( Exception e ) {
                log.debug(e.getMessage(), e)
            }
        }
    }

    /**
     * Notifies task start event
     */
    void notifyTaskStart( TaskHandler handler ) {
        final trace = handler.getTraceRecord()
        for( int i=0; i<observers.size(); i++ ) {
            final observer = observers.get(i)
            try {
                observer.onProcessStart(handler, trace)
            }
            catch( Exception e ) {
                log.debug(e.getMessage(), e)
            }
        }
    }

    /**
     * Notifies task termination event
     *
     * @param handler
     */
    void notifyTaskComplete( TaskHandler handler ) {
        // save the completed task in the cache DB
        final trace = handler.safeTraceRecord()
        cache.putTaskAsync(handler, trace)

        // notify the event to the observers
        for( int i=0; i<observers.size(); i++ ) {
            final observer = observers.get(i)
            try {
                observer.onProcessComplete(handler, trace)
            }
            catch( Exception e ) {
                log.debug(e.getMessage(), e)
            }
        }
    }

    void notifyTaskCached( TaskHandler handler ) {
        final trace = handler.getTraceRecord()
        // save a record in the cache index only the when the trace record is available
        // otherwise it means that the event is trigger by a `stored dir` driven task
        if( trace ) {
            cache.cacheTaskAsync(handler)
        }

        for( int i=0; i<observers.size(); i++ ) {
            final observer = observers.get(i)
            try {
                observer.onProcessCached(handler, trace)
            }
            catch( Exception e ) {
                log.error(e.getMessage(), e)
            }
        }
    }

    void notifyBeforeWorkflowExecution() {
        validate()
    }

    void notifyAfterWorkflowExecution() {

    }

    void notifyFlowBegin() {
        observers.each { trace -> trace.onFlowBegin() }
    }

    void notifyFlowCreate() {
        observers.each { trace -> trace.onFlowCreate(this) }
    }

    void notifyFilePublish(Path destination, Path source) {
        def copy = new ArrayList<TraceObserver>(observers)
        for( TraceObserver observer : copy  ) {
            try {
                observer.onFilePublish(destination, source)
            }
            catch( Exception e ) {
                log.error "Failed to invoke observer on file publish: $observer", e
            }
        }
    }

    void notifyFlowComplete() {
        def copy = new ArrayList<TraceObserver>(observers)
        for( TraceObserver observer : copy  ) {
            try {
                if( observer )
                    observer.onFlowComplete()
            }
            catch( Exception e ) {
                log.debug "Failed to invoke observer completion handler: $observer", e
            }
        }
    }

    /**
     * Notify a task failure
     *
     * @param handler
     * @param e
     */
    void notifyError( TaskHandler handler ) {

        final trace = handler?.safeTraceRecord()
        for ( int i=0; i<observers?.size(); i++){
            try{
                final observer = observers.get(i)
                observer.onFlowError(handler, trace)
            } catch ( Throwable e ) {
                log.debug(e.getMessage(), e)
            }
        }

        if( !errorAction )
            return

        try {
            errorAction.call(trace)
        }
        catch( Throwable e ) {
            log.debug(e.getMessage(), e)
        }
    }

    /**
     * Define the error event handler
     * @param action
     */
    void onError( Closure action ) {
        errorAction = action
    }

    /**
     * Delete the workflow work directory from tasks temporary files
     */
    void cleanup() {
        if( !workDir || !config.cleanup )
            return

        if( aborted || cancelled || error )
            return

        CacheDB db = null
        try {
            log.trace "Cleaning-up workdir"
            db = CacheFactory.create(uniqueId, runName).openForRead()
            db.eachRecord { HashCode hash, TraceRecord record ->
                def deleted = db.removeTaskEntry(hash)
                if( deleted ) {
                    // delete folder
                    FileHelper.deletePath(FileHelper.asPath(record.workDir))
                }
            }
            log.trace "Clean workdir complete"
        }
        catch( Exception e ) {
            log.warn("Failed to cleanup work dir: ${workDir.toUriString()}")
        }
        finally {
            db.close()
        }
    }

    @Memoized
    CondaConfig getCondaConfig() {
        final cfg = config.conda as Map ?: Collections.emptyMap()
        return new CondaConfig(cfg, getSystemEnv())
    }

    /**
     * Get the container engine configuration for the specified engine. If no engine is specified
     * if returns the one enabled in the configuration file. If no configuration is found
     * defaults to {@code docker} engine.
     *
     * @param engine
     *      The container engine name for which
     * @return
     *      A {@link ContainerConfig} object representing the container engine configuration defined in config object
     */
    @Memoized
<<<<<<< HEAD
    ContainerConfig getContainerConfig() {

        def engines = new LinkedList<Map>()
        getContainerConfig0('docker', engines)
        getContainerConfig0('podman', engines)
        getContainerConfig0('sarus', engines)
        getContainerConfig0('shifter', engines)
        getContainerConfig0('udocker', engines)
        getContainerConfig0('singularity', engines)
        getContainerConfig0('apptainer', engines)
        getContainerConfig0('charliecloud', engines)
=======
    ContainerConfig getContainerConfig(String engine) {

        final allEngines = new LinkedList<Map>()
        getContainerConfig0('docker', allEngines)
        getContainerConfig0('podman', allEngines)
        getContainerConfig0('sarus', allEngines)
        getContainerConfig0('shifter', allEngines)
        getContainerConfig0('udocker', allEngines)
        getContainerConfig0('singularity', allEngines)
        getContainerConfig0('apptainer', allEngines)
        getContainerConfig0('charliecloud', allEngines)

        if( engine ) {
            final result = allEngines.find(it -> it.engine==engine) ?: [engine: engine]
            return new ContainerConfig(result)
        }
>>>>>>> c0a25fc2

        final enabled = allEngines.findAll { it.enabled?.toString() == 'true' }
        if( enabled.size() > 1 ) {
            def names = enabled.collect { it.engine }
            throw new IllegalConfigException("Cannot enable more than one container engine -- Choose either one of: ${names.join(', ')}")
        }

        (enabled ? enabled.get(0) : ( allEngines ? allEngines.get(0) : [engine:'docker'] )) as ContainerConfig
    }

    ContainerConfig getContainerConfig() {
        return getContainerConfig(null)
    }

    private void getContainerConfig0(String engine, List<Map> drivers) {
        def config = this.config?.get(engine)
        if( config instanceof Map ) {
            config.engine = engine
            drivers << config
        }
        else if( config!=null ) {
            log.warn "Malformed configuration for container engine '$engine' -- One or more attributes should be provided"
        }
    }

    @Memoized
    def getExecConfigProp( String execName, String name, Object defValue, Map env = null  ) {
        def result = ConfigHelper.getConfigProperty(config.executor, execName, name )
        if( result != null )
            return result

        // -- try to fallback sys env
        def key = "NXF_EXECUTOR_${name.toUpperCase().replaceAll(/\./,'_')}".toString()
        if( env == null ) env = System.getenv()
        return env.containsKey(key) ? env.get(key) : defValue
    }

    @Memoized
    def getConfigAttribute(String name, defValue )  {
        def result = getMap0(getConfig(),name,name)
        if( result != null )
            return result

        def key = "NXF_${name.toUpperCase().replaceAll(/\./,'_')}".toString()
        def env = getSystemEnv()
        return (env.containsKey(key) ? env.get(key) : defValue)
    }

    private getMap0(Map map, String name, String fqn) {
        def p=name.indexOf('.')
        if( p == -1 )
            return map.get(name)
        else {
            def k=name.substring(0,p)
            def v=map.get(k)
            if( v == null )
                return null
            if( v instanceof Map )
                return getMap0(v,name.substring(p+1),fqn)
            throw new IllegalArgumentException("Not a valid config attribute: $fqn -- Missing element: $k")
        }
    }

    @Memoized
    protected Map<String,String> getSystemEnv() {
        new HashMap<String, String>(System.getenv())
    }

    @CompileDynamic
    def fetchContainers() {

        def result = [:]
        if( config.process instanceof Map<String,?> ) {

            /*
             * look for `container` definition at process level
             */
            config.process.each { String name, value ->
                if( name.startsWith('$') && value instanceof Map && value.container ) {
                    result[name] = resolveClosure(value.container)
                }
            }

            /*
             * default container definition
             */
            def container = config.process.container
            if( container ) {
                if( result ) {
                    result['default'] = resolveClosure(container)
                }
                else {
                    result = resolveClosure(container)
                }
            }

        }

        return result
    }

    /**
     * Resolve dynamically defined attributes to the actual value
     *
     * @param val A process container definition either a plain string or a closure
     * @return The actual container value
     */
    protected String resolveClosure( val ) {
        if( val instanceof Closure ) {
            try {
                return val.cloneWith(binding).call()
            }
            catch( Exception e ) {
                log.debug "Unable to resolve dynamic `container` directive -- cause: ${e.message ?: e}"
                return "(dynamic resolved)"
            }
        }

        return String.valueOf(val)
    }


    /**
     * Defines the number of tasks the executor will handle in a parallel manner
     *
     * @param execName The executor name
     * @param defValue The default value if setting is not defined in the configuration file
     * @return The value of tasks to handle in parallel
     */
    @Memoized
    int getQueueSize( String execName, int defValue ) {
        getExecConfigProp(execName, 'queueSize', defValue) as int
    }

    /**
     * Determines how often a poll occurs to check for a process termination
     *
     * @param execName The executor name
     * @param defValue The default value if setting is not defined in the configuration file
     * @return A {@code Duration} object. Default '1 second'
     */
    @Memoized
    Duration getPollInterval( String execName, Duration defValue = Duration.of('1sec') ) {
        getExecConfigProp( execName, 'pollInterval', defValue ) as Duration
    }

    /**
     *  Determines how long the executors waits before return an error status when a process is
     *  terminated but the exit file does not exist or it is empty. This setting is used only by grid executors
     *
     * @param execName The executor name
     * @param defValue The default value if setting is not defined in the configuration file
     * @return A {@code Duration} object. Default '90 second'
     */
    @Memoized
    Duration getExitReadTimeout( String execName, Duration defValue = Duration.of('90sec') ) {
        getExecConfigProp( execName, 'exitReadTimeout', defValue ) as Duration
    }

    /**
     * Determines how often the executor status is written in the application log file
     *
     * @param execName The executor name
     * @param defValue The default value if setting is not defined in the configuration file
     * @return A {@code Duration} object. Default '5 minutes'
     */
    @Memoized
    Duration getMonitorDumpInterval( String execName, Duration defValue = Duration.of('5min')) {
        getExecConfigProp(execName, 'dumpInterval', defValue) as Duration
    }

    /**
     * Determines how often the queue status is fetched from the cluster system. This setting is used only by grid executors
     *
     * @param execName The executor name
     * @param defValue  The default value if setting is not defined in the configuration file
     * @return A {@code Duration} object. Default '1 minute'
     */
    @Memoized
    Duration getQueueStatInterval( String execName, Duration defValue = Duration.of('1min') ) {
        getExecConfigProp(execName, 'queueStatInterval', defValue) as Duration
    }

    void printConsole(String str, boolean newLine=false) {
        if( ansiLogObserver )
            ansiLogObserver.appendInfo(str)
        else if( newLine )
            System.out.println(str)
        else
            System.out.print(str)
    }

    void printConsole(Path file) {
        ansiLogObserver ? ansiLogObserver.appendInfo(file.text) : Files.copy(file, System.out)
    }

    private ThreadPoolManager publishPoolManager = new ThreadPoolManager('PublishDir')

    @Memoized
    synchronized ExecutorService publishDirExecutorService() {
        return publishPoolManager
                .withConfig(config)
                .create()
    }

}<|MERGE_RESOLUTION|>--- conflicted
+++ resolved
@@ -1164,19 +1164,6 @@
      *      A {@link ContainerConfig} object representing the container engine configuration defined in config object
      */
     @Memoized
-<<<<<<< HEAD
-    ContainerConfig getContainerConfig() {
-
-        def engines = new LinkedList<Map>()
-        getContainerConfig0('docker', engines)
-        getContainerConfig0('podman', engines)
-        getContainerConfig0('sarus', engines)
-        getContainerConfig0('shifter', engines)
-        getContainerConfig0('udocker', engines)
-        getContainerConfig0('singularity', engines)
-        getContainerConfig0('apptainer', engines)
-        getContainerConfig0('charliecloud', engines)
-=======
     ContainerConfig getContainerConfig(String engine) {
 
         final allEngines = new LinkedList<Map>()
@@ -1193,7 +1180,6 @@
             final result = allEngines.find(it -> it.engine==engine) ?: [engine: engine]
             return new ContainerConfig(result)
         }
->>>>>>> c0a25fc2
 
         final enabled = allEngines.findAll { it.enabled?.toString() == 'true' }
         if( enabled.size() > 1 ) {
