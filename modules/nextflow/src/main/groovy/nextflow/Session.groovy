/*
 * Copyright 2020-2022, Seqera Labs
 * Copyright 2013-2019, Centre for Genomic Regulation (CRG)
 *
 * Licensed under the Apache License, Version 2.0 (the "License");
 * you may not use this file except in compliance with the License.
 * You may obtain a copy of the License at
 *
 *     http://www.apache.org/licenses/LICENSE-2.0
 *
 * Unless required by applicable law or agreed to in writing, software
 * distributed under the License is distributed on an "AS IS" BASIS,
 * WITHOUT WARRANTIES OR CONDITIONS OF ANY KIND, either express or implied.
 * See the License for the specific language governing permissions and
 * limitations under the License.
 */

package nextflow

import static nextflow.Const.*

import java.nio.file.Files
import java.nio.file.Path
import java.nio.file.Paths
import java.util.concurrent.ConcurrentLinkedQueue
import java.util.concurrent.ExecutorService
import java.util.concurrent.Executors

import com.google.common.hash.HashCode
import groovy.transform.CompileDynamic
import groovy.transform.CompileStatic
import groovy.transform.Memoized
import groovy.transform.PackageScope
import groovy.util.logging.Slf4j
import groovyx.gpars.GParsConfig
import groovyx.gpars.dataflow.operator.DataflowProcessor
import nextflow.cache.CacheDB
import nextflow.cache.CacheFactory
import nextflow.conda.CondaConfig
import nextflow.config.Manifest
import nextflow.container.ContainerConfig
import nextflow.dag.DAG
import nextflow.exception.AbortOperationException
import nextflow.exception.AbortSignalException
import nextflow.exception.IllegalConfigException
import nextflow.exception.MissingLibraryException
import nextflow.exception.ScriptCompilationException
import nextflow.executor.ExecutorFactory
import nextflow.extension.CH
import nextflow.file.FileHelper
import nextflow.file.FilePorter
import nextflow.util.ThreadPoolManager
import nextflow.plugin.Plugins
import nextflow.processor.ErrorStrategy
import nextflow.processor.TaskFault
import nextflow.processor.TaskHandler
import nextflow.processor.TaskProcessor
import nextflow.script.BaseScript
import nextflow.script.ProcessConfig
import nextflow.script.ProcessFactory
import nextflow.script.ScriptBinding
import nextflow.script.ScriptFile
import nextflow.script.ScriptMeta
import nextflow.script.ScriptRunner
import nextflow.script.WorkflowMetadata
import nextflow.trace.AnsiLogObserver
import nextflow.trace.TraceObserver
import nextflow.trace.TraceObserverFactory
import nextflow.trace.TraceRecord
import nextflow.trace.WorkflowStatsObserver
import nextflow.util.Barrier
import nextflow.util.ConfigHelper
import nextflow.util.Duration
import nextflow.util.HistoryFile
import nextflow.util.NameGenerator
import nextflow.util.VersionNumber
import org.apache.commons.lang.exception.ExceptionUtils
import sun.misc.Signal
import sun.misc.SignalHandler
/**
 * Holds the information on the current execution
 *
 * @author Paolo Di Tommaso <paolo.ditommaso@gmail.com>
 */
@Slf4j
@CompileStatic
class Session implements ISession {

    /**
     * Keep a list of all processor created
     */
    final Collection<DataflowProcessor> allOperators = new ConcurrentLinkedQueue<>()

    final List<Closure> igniters = new ArrayList<>(20)

    /**
     * Creates process executors
     */
    ExecutorFactory executorFactory

    /**
     * Script binding
     */
    ScriptBinding binding

    /**
     * Holds the configuration object
     */
    Map config

    /**
     * Enable / disable tasks result caching
     */
    boolean cacheable

    /**
     * whenever it has been launched in resume mode
     */
    boolean resumeMode

    /**
     * The folder where tasks temporary files are stored
     */
    Path workDir

    /**
     * Bucket work directory for cloud based executors
     */
    Path bucketDir

    /**
     * The folder where the main script is contained
     */
    Path baseDir

    /**
     * The pipeline script name (without parent path)
     */
    String scriptName

    /**
     * The main script object
     */
    BaseScript script

    /**
     * Mnemonic name of this run instance
     */
    String runName

    /**
     * Enable stub run mode
     */
    boolean stubRun

    /**
     * Folder(s) containing libs and classes to be added to the classpath
     */
    List<Path> libDir

    /**
     * List files that concurrent on the session configuration
     */
    List<Path> configFiles

    String profile

    String commandLine

    /*
     * Project repository commit ID
     */
    String commitId

    /*
     * Disable the upload of project 'bin' directory when using cloud executor
     */
    boolean disableRemoteBinDir

    /**
     * Local path where script generated classes are saved
     */
    private Path classesDir

    private Path binDir

    private Map<String,Path> binEntries = [:]

    /**
     * The unique identifier of this session
     */
    private UUID uniqueId

    private DAG dag

    private CacheDB cache

    private Barrier processesBarrier = new Barrier()

    private Barrier monitorsBarrier = new Barrier()

    private volatile boolean cancelled

    private volatile boolean aborted

    private volatile boolean terminated

    private volatile ExecutorService execService

    private volatile TaskFault fault

    private volatile Throwable error

    private volatile boolean shutdownInitiated

    private Queue<Runnable> shutdownCallbacks = new ConcurrentLinkedQueue<>()

    private int poolSize

    private List<TraceObserver> observers = Collections.emptyList()

    private Closure errorAction

    private boolean statsEnabled

    private WorkflowMetadata workflowMetadata

    private WorkflowStatsObserver statsObserver

    private FilePorter filePorter

    boolean getStatsEnabled() { statsEnabled }

    private boolean dumpHashes

    private List<String> dumpChannels

    boolean getDumpHashes() { dumpHashes }

    List<String> getDumpChannels() { dumpChannels }

    TaskFault getFault() { fault }

    Throwable getError() { error }

    WorkflowStatsObserver getStatsObserver() { statsObserver }

    WorkflowMetadata getWorkflowMetadata() { workflowMetadata }

    Path getClassesDir() { classesDir }

    ScriptBinding.ParamsMap getParams() { binding.getParams() }

    String resolvedConfig

    boolean ansiLog

    boolean disableJobsCancellation

    AnsiLogObserver ansiLogObserver

    FilePorter getFilePorter() { filePorter }

    /**
     * Creates a new session with an 'empty' (default) configuration
     */
    Session() {
        create(new LinkedHashMap(10))
    }


    /**
     * Create a new session given the configuration specified
     *
     * @param config
     */
    Session(Map obj) {
        final config = obj instanceof ConfigObject ? obj.toMap() : obj
        create(config)
    }

    /**
     * @return The current session {@link UUID}
     */
    UUID getUniqueId() { uniqueId }

    /**
     * @return The session max number of thread allowed
     */
    int getPoolSize() { poolSize }

    CacheDB getCache() { cache }

    /**
     * Creates a new session using the configuration properties provided
     *
     * @param binding
     */
    private void create( Map config ) {
        assert config != null

        this.config = config
        this.dumpHashes = config.dumpHashes
        this.dumpChannels = (List<String>)config.dumpChannels
        this.binding = new ScriptBinding()

        // -- poor man session object dependency injection
        Global.setSession(this)
        Global.setConfig(config)
        // -- init static structs
        NF.init()

        // -- cacheable flag
        cacheable = config.cacheable == null || config.cacheable.toString()=='true'

        // -- sets resumeMode and uniqueId
        if( config.resume ) {
            resumeMode = true
            uniqueId = UUID.fromString(config.resume as String)
        }
        else {
           uniqueId = systemEnv.get('NXF_UUID') ? UUID.fromString(systemEnv.get('NXF_UUID')) : UUID.randomUUID()
        }
        log.debug "Session UUID: $uniqueId"

        // -- set the run name
        this.runName = config.runName ?: NameGenerator.next()
        log.debug "Run name: $runName"

        // -- dry run
        this.stubRun = config.stubRun

        // -- normalize taskConfig object
        if( config.process == null ) config.process = [:]
        if( config.env == null ) config.env = [:]

        if( !config.poolSize ) {
            final cpus = Runtime.getRuntime().availableProcessors()
            config.poolSize = cpus==1 ? 2 : cpus
        }

        // -- set the thread pool size
        this.poolSize = config.poolSize as int
        log.debug "Executor pool size: ${poolSize}"

        // -- DAG object
        this.dag = new DAG()

        // -- init work dir
        this.workDir = ((config.workDir ?: 'work') as Path).complete()
        this.setLibDir( config.libDir as String )

        // -- file porter config
        this.filePorter = new FilePorter(this)

    }

    /**
     * Initialize the session workDir, libDir, baseDir and scriptName variables
     */
    Session init( ScriptFile scriptFile, List<String> args=null ) {

        if(!workDir.mkdirs()) throw new AbortOperationException("Cannot create work-dir: $workDir -- Make sure you have write permissions or specify a different directory by using the `-w` command line option")
        log.debug "Work-dir: ${workDir.toUriString()} [${FileHelper.getPathFsType(workDir)}]"

        if( config.bucketDir ) {
            this.bucketDir = config.bucketDir as Path
            log.debug "Bucket-dir: ${bucketDir.toUriString()}"
        }

        if( scriptFile ) {
            // the folder that contains the main script
            this.setBaseDir(scriptFile.main.parent)
            // set the script name attribute
            this.setScriptName(scriptFile.main.name)
        }

        // set the byte-code target directory
        this.disableRemoteBinDir = getExecConfigProp(null, 'disableRemoteBinDir', false)
        this.classesDir = FileHelper.createLocalDir()
        this.executorFactory = new ExecutorFactory(Plugins.manager)
        this.observers = createObservers()
        this.statsEnabled = observers.any { it.enableMetrics() }
        this.workflowMetadata = new WorkflowMetadata(this, scriptFile)

        // configure script params
        binding.setParams( (Map)config.params )
        binding.setArgs( new ScriptRunner.ArgsList(args) )

        cache = CacheFactory.create(uniqueId,runName).open()

        return this
    }

    Session setBinding(ScriptBinding binding ) {
        this.binding = binding
        return this
    }

    ProcessFactory newProcessFactory(BaseScript script) {
        new ProcessFactory(script, this)
    }

    /**
     * Given the `run` command line options creates the required {@link TraceObserver}s
     *
     * @param runOpts The {@code CmdRun} object holding the run command options
     * @return A list of {@link TraceObserver} objects or an empty list
     */
    @PackageScope
    List<TraceObserver> createObservers() {

        final result = new ArrayList(10)

        // stats is created as first because others may depend on it
        statsObserver = new WorkflowStatsObserver(this)
        result.add(statsObserver)

        for( TraceObserverFactory f : Plugins.getExtensions(TraceObserverFactory) ) {
            log.debug "Observer factory: ${f.class.simpleName}"
            result.addAll(f.create(this))
        }

        return result
    }


    /*
     * intercepts interruption signal i.e. CTRL+C
     * - on the first invoke session#abort
     * - on third force termination with System#exit
     */
    private void registerSignalHandlers() {

        int c = 0
        final ctrl_c = { Signal sig ->
            switch( ++c ) {
                case 1: abort(new AbortSignalException(sig)); println ''; break
                case 2: println "One more CTRL+C to force exit"; break
                default: log.info 'Adieu'; System.exit(1)
            }

        } as SignalHandler

        // -- abort session handler
        final abort_h = { Signal sig -> abort(new AbortSignalException(sig)) } as SignalHandler

        // -- register handlers
        Signal.handle( new Signal("INT"), ctrl_c)
        Signal.handle( new Signal("TERM"), abort_h)
        Signal.handle( new Signal("HUP"), abort_h)
    }

    void addIgniter( Closure action )  {
        igniters.add(action)
    }

    void fireDataflowNetwork(boolean preview=false) {
        checkConfig()
        notifyFlowBegin()

        if( !NextflowMeta.instance.isDsl2() ) {
            return
        }

        // bridge any dataflow queue into a broadcast channel
        CH.broadcast()

        if( preview ) {
            terminated = true
        }
        else {
            callIgniters()
        }
    }

    private void callIgniters() {
        log.debug "Igniting dataflow network (${igniters.size()})"
        for( Closure action : igniters ) {
            try {
                action.call()
            }
            catch( Exception e ) {
                log.error(e.message ?: "Failed to ignite dataflow network", e)
                abort(e)
                break
            }
        }
    }

    /**
     * Dump the current dataflow network listing
     * the status of active processes and operators
     * for debugging purpose
     */
    String dumpNetworkStatus() {
        try {
            def msg = dag.dumpActiveNodes()
            msg ? "The following nodes are still active:\n" + msg : null
        }
        catch( Exception e ) {
            log.debug "Unexpected error while dumping DAG status", e
            return null
        }
    }

    Session start() {
        log.debug "Session start"

        // register shut-down cleanup hooks
        registerSignalHandlers()

        // create tasks executor
        execService = Executors.newFixedThreadPool(poolSize)

        // signal start to trace observers
        notifyFlowCreate()

        return this
    }

    ScriptBinding getBinding() { binding }

    @Memoized
    ClassLoader getClassLoader() { getClassLoader0() }

    @PackageScope
    ClassLoader getClassLoader0() {
        // extend the class-loader if required
        final gcl = new GroovyClassLoader()
        final libraries = ConfigHelper.resolveClassPaths(getLibDir())

        for( Path lib : libraries ) {
            def path = lib.complete()
            log.debug "Adding to the classpath library: ${path}"
            gcl.addClasspath(path.toString())
        }

        return gcl
    }

    Barrier getBarrier() { monitorsBarrier }

    /**
     * The folder where script binaries file are located, by default the folder 'bin'
     * in the script base directory
     */
    Path getBinDir() { binDir }

    Map<String,Path> getBinEntries() { binEntries ?: Collections.<String,Path>emptyMap() }

    void setBaseDir( Path baseDir ) {
        this.baseDir = baseDir

        def path = baseDir.resolve('bin')
        if( path.exists() && path.isDirectory() ) {
            this.binDir = path
            this.binEntries = findBinEntries(path)
        }
        else {
            log.debug "Script base path does not exist or is not a directory: ${path}"
        }
    }

    protected Map<String,Path> findBinEntries(Path path) {
        Map<String,Path> result = new LinkedHashMap(10)
        path
                .listFiles { file -> Files.isExecutable(file) }
                .each { Path file -> result.put(file.name,file)  }
        return result
    }

    void setLibDir( String str ) {

        if( !str ) return

        def files = str.split( File.pathSeparator ).collect { String it -> Paths.get(it) }
        if( !files ) return

        libDir = []
        for( Path file : files ) {
            if( !file.exists() )
                throw new MissingLibraryException("Cannot find specified library: ${file.complete()}")

            libDir << file
        }
    }

    List<Path> getLibDir() {
        if( libDir )
            return libDir

        libDir = []
        def localLib = baseDir ? baseDir.resolve('lib') : Paths.get('lib')
        if( localLib.exists() ) {
            log.debug "Using default localLib path: $localLib"
            libDir << localLib
        }
        return libDir
    }

    Map getConfigEnv() {
        if( !config.env )
            return Collections.emptyMap()
        if( config.env instanceof Map )
            return new LinkedHashMap((Map)config.env)
        throw new IllegalStateException("Not a valid config env object: $config.env")
    }

    @Memoized
    Manifest getManifest() {
        if( !config.manifest )
            return new Manifest()
        if( config.manifest instanceof Map )
            return new Manifest(config.manifest as Map)
        else {
            log.warn "Invalid config manifest definition [${this.getClass().getName()}]"
            return new Manifest()
        }
    }

    /**
     * Await the termination of all processors
     */
    void await() {
        log.debug "Session await"
        processesBarrier.awaitCompletion()
        log.debug "Session await > all processes finished"
        terminated = true
        monitorsBarrier.awaitCompletion()
        log.debug "Session await > all barriers passed"
        if( !aborted ) {
            joinAllOperators()
            log.trace "Session > all operators finished"
        }
    }

    void destroy() {
        try {
            log.trace "Session > destroying"
            // shutdown publish dir executor
            publishPoolManager.shutdown(aborted)
            // invoke shutdown callbacks
            shutdown0()
            log.trace "Session > after cleanup"
            // shutdown executors
            executorFactory?.shutdown()
            executorFactory = null
            // shutdown executor service
            execService?.shutdown()
            execService = null
            log.trace "Session > executor shutdown"

            // -- close db
            cache?.close()

            // -- shutdown plugins
            Plugins.stop()

            // -- cleanup script classes dir
            classesDir?.deleteDir()
        }
        finally {
            // -- update the history file
            if( !HistoryFile.disabled() && HistoryFile.DEFAULT.exists() ) {
                HistoryFile.DEFAULT.update(runName,isSuccess())
            }
            log.trace "Session destroyed"
        }
    }

    final protected void joinAllOperators() {
        int attempts=0

        while( allOperators.size() ) {
            if( attempts++>0 )
                log.debug "This looks weird, attempt number $attempts to join pending operators"

            final itr = allOperators.iterator()
            while( itr.hasNext() ) {
                final op = itr.next()
                op.join()
                itr.remove()
            }
        }
    }

    final protected void shutdown0() {
        log.trace "Shutdown: $shutdownCallbacks"
        shutdownInitiated = true
        while( shutdownCallbacks.size() ) {
            final hook = shutdownCallbacks.poll()
            try {
                hook.run()
            }
            catch( Exception e ) {
                log.debug "Failed to execute shutdown hook: $hook", e
            }
        }

        // -- invoke observers completion handlers
        notifyFlowComplete()
    }

    /**
     * Halt the pipeline execution choosing exiting immediately or completing current
     * pending task depending the chosen {@link ErrorStrategy}
     *
     * @param fault A {@link TaskFault} instance representing the error that caused the pipeline to stop
     */
    void fault(TaskFault fault, TaskHandler handler=null) {
        if( this.fault ) { return }
        this.fault = fault

        if( fault.task && fault.task.errorAction == ErrorStrategy.FINISH ) {
            cancel(handler)
        }
        else {
            abort(fault.error)
        }
    }

    /**
     * Cancel the pipeline execution waiting for the current running tasks to complete
     */
    @PackageScope
    void cancel(TaskHandler handler) {
        log.info "Execution cancelled -- Finishing pending tasks before exit"
        cancelled = true
        notifyError(handler)
        executorFactory.signalExecutors()
        processesBarrier.forceTermination()
        allOperators *. terminate()
    }

    /**
     * Terminate the pipeline execution killing all running tasks
     *
     * @param cause A {@link Throwable} instance representing the execution that caused the pipeline execution to abort
     */
    void abort(Throwable cause = null) {
        if( aborted ) return
        if( !(cause instanceof ScriptCompilationException) )
            log.debug "Session aborted -- Cause: ${cause?.message ?: cause ?: '-'}"
        aborted = true
        error = cause
        try {
            // log the dataflow network status
            def status = dumpNetworkStatus()
            if( status )
                log.debug(status)
            // force termination
            notifyError(null)
            ansiLogObserver?.forceTermination()
            executorFactory?.signalExecutors()
            processesBarrier.forceTermination()
            monitorsBarrier.forceTermination()
            operatorsForceTermination()
        }
        catch( Throwable e ) {
            log.debug "Unexpected error while aborting execution", e
        }
    }

    private void operatorsForceTermination() {
        def operators = allOperators.toArray() as DataflowProcessor[]
        for( int i=0; i<operators.size(); i++ ) {
            operators[i].terminate()
        }
    }

    protected void forceTermination() {
        terminated = true
        processesBarrier.forceTermination()
        monitorsBarrier.forceTermination()
        allOperators *. terminate()

        execService?.shutdownNow()
        GParsConfig.shutdown()
    }

    boolean isTerminated() { terminated }

    boolean isAborted() { aborted }

    boolean isCancelled() { cancelled }

    boolean isSuccess() { !aborted && !cancelled }

    void processRegister(TaskProcessor process) {
        log.trace ">>> barrier register (process: ${process.name})"
        processesBarrier.register(process)
    }

    void processDeregister(TaskProcessor process) {
        log.trace "<<< barrier arrive (process: ${process.name})"
        processesBarrier.arrive(process)
    }

    DAG getDag() { this.dag }

    ExecutorService getExecService() { execService }

    /**
     * Check preconditions before run the main script
     */
    protected void validate() {
        checkVersion()
    }

    @PackageScope void checkConfig() {
        final enabled = config.navigate('nextflow.enable.configProcessNamesValidation', true) as boolean
        if( enabled ) {
            final names = ScriptMeta.allProcessNames()
            final ver = "dsl${NF.dsl1 ?'1' :'2'}"
            log.debug "Workflow process names [$ver]: ${names.join(', ')}"
            validateConfig(names)
        }
        else {
            log.debug "Config process names validation disabled as requested"
        }
    }

    boolean enableModuleBinaries() {
        config.navigate('nextflow.enable.moduleBinaries', false) as boolean
    }

    @PackageScope VersionNumber getCurrentVersion() {
        new VersionNumber(APP_VER)
    }

    @PackageScope void checkVersion() {
        def version = manifest.getNextflowVersion()?.trim()
        if( !version )
            return

        // when the version string is prefix with a `!`
        // an exception is thrown is the version does not match
        boolean important = false
        if( version.startsWith('!') ) {
            important = true
            version = version.substring(1).trim()
        }

        if( !getCurrentVersion().matches(version) ) {
            important ? showVersionError(version) : showVersionWarning(version)
        }
    }

    @PackageScope void showVersionError(String ver) {
        throw new AbortOperationException("Nextflow version $Const.APP_VER does not match workflow required version: $ver")
    }

    @PackageScope void showVersionWarning(String ver) {
        log.warn "Nextflow version $Const.APP_VER does not match workflow required version: $ver -- Execution will continue, but things may break!"
    }

    /**
     * Validate the config file
     *
     * @param processNames The list of process names defined in the pipeline script
     */
    void validateConfig(Collection<String> processNames) {
        def warns = validateConfig0(processNames)
        for( String str : warns )
            log.warn str
    }

    protected List<String> validateConfig0(Collection<String> processNames) {
<<<<<<< HEAD
        def result = [] as List<String>
=======
        List<String> result = []
>>>>>>> 5eaa04af

        if( !(config.process instanceof Map) )
            return result

        // verifies that all process config names have a match with a defined process
        def keys = (config.process as Map).keySet()
        for(String key : keys) {
            String name = null
            if( key.startsWith('$') ) {
                name = key.substring(1)
            }
            else if( key.startsWith('withName:') ) {
                name = key.substring('withName:'.length())
            }
            if( name )
                checkValidProcessName(processNames, name, result)
        }

        return result
    }

    /**
     * Check that the specified name belongs to the list of existing process names
     *
     * @param selector The process name to check
     * @param processNames The list of processes declared in the workflow script
     * @param errorMessage A list of strings used to return the error message to the caller
     * @return {@code true} if the name specified belongs to the list of process names or {@code false} otherwise
     */
    protected boolean checkValidProcessName(Collection<String> processNames, String selector, List<String> errorMessage)  {
        final matches = processNames.any { name -> ProcessConfig.matchesSelector(name, selector) }
        if( matches )
            return true

        def suggestion = processNames.closest(selector)
        def message = "There's no process matching config selector: $selector"
        if( suggestion )
            message += " -- Did you mean: ${suggestion.first()}?"
        errorMessage << message.toString()
        return false
    }
    /**
     * Register a shutdown hook to close services when the session terminates
     * @param Closure
     */
    void onShutdown( Runnable hook ) {
        if( !hook ) {
            log.warn "Shutdown hook cannot be null\n${ExceptionUtils.getStackTrace(new Exception())}"
            return
        }
        if( shutdownInitiated )
            throw new IllegalStateException("Session shutdown already initiated — Hook cannot be added: $hook")
        shutdownCallbacks.add(hook)
    }

    void notifyProcessCreate(TaskProcessor process) {
        for( int i=0; i<observers.size(); i++ ) {
            final observer = observers.get(i)
            try {
                observer.onProcessCreate(process)
            }
            catch( Exception e ) {
                log.debug(e.getMessage(), e)
            }
        }
    }

    void notifyProcessTerminate(TaskProcessor process) {
        for( int i=0; i<observers.size(); i++ ) {
            final observer = observers.get(i)
            try {
                observer.onProcessTerminate(process)
            }
            catch( Exception e ) {
                log.debug(e.getMessage(), e)
            }
        }
    }

    void notifyTaskPending( TaskHandler handler ) {
        final trace = handler.getTraceRecord()
        for( int i=0; i<observers.size(); i++ ) {
            final observer = observers.get(i)
            try {
                observer.onProcessPending(handler, trace)
            }
            catch( Exception e ) {
                log.debug(e.getMessage(), e)
            }
        }
    }

    /**
     * Notifies that a task has been submitted
     */
    void notifyTaskSubmit( TaskHandler handler ) {
        final task = handler.task
        log.info "[${task.hashLog}] ${task.runType.message} > ${task.name}"
        // -- save a record in the cache index
        cache.putIndexAsync(handler)

        final trace = handler.getTraceRecord()
        for( int i=0; i<observers.size(); i++ ) {
            final observer = observers.get(i)
            try {
                observer.onProcessSubmit(handler, trace)
            }
            catch( Exception e ) {
                log.debug(e.getMessage(), e)
            }
        }
    }

    /**
     * Notifies task start event
     */
    void notifyTaskStart( TaskHandler handler ) {
        final trace = handler.getTraceRecord()
        for( int i=0; i<observers.size(); i++ ) {
            final observer = observers.get(i)
            try {
                observer.onProcessStart(handler, trace)
            }
            catch( Exception e ) {
                log.debug(e.getMessage(), e)
            }
        }
    }

    /**
     * Notifies task termination event
     *
     * @param handler
     */
    void notifyTaskComplete( TaskHandler handler ) {
        // save the completed task in the cache DB
        final trace = handler.safeTraceRecord()
        cache.putTaskAsync(handler, trace)

        // notify the event to the observers
        for( int i=0; i<observers.size(); i++ ) {
            final observer = observers.get(i)
            try {
                observer.onProcessComplete(handler, trace)
            }
            catch( Exception e ) {
                log.debug(e.getMessage(), e)
            }
        }
    }

    void notifyTaskCached( TaskHandler handler ) {
        final trace = handler.getTraceRecord()
        // save a record in the cache index only the when the trace record is available
        // otherwise it means that the event is trigger by a `stored dir` driven task
        if( trace ) {
            cache.cacheTaskAsync(handler)
        }

        for( int i=0; i<observers.size(); i++ ) {
            final observer = observers.get(i)
            try {
                observer.onProcessCached(handler, trace)
            }
            catch( Exception e ) {
                log.error(e.getMessage(), e)
            }
        }
    }

    void notifyBeforeWorkflowExecution() {
        validate()
    }

    void notifyAfterWorkflowExecution() {

    }

    void notifyFlowBegin() {
        observers.each { trace -> trace.onFlowBegin() }
    }

    void notifyFlowCreate() {
        observers.each { trace -> trace.onFlowCreate(this) }
    }

    void notifyFilePublish(Path destination, Path source) {
        def copy = new ArrayList<TraceObserver>(observers)
        for( TraceObserver observer : copy  ) {
            try {
                observer.onFilePublish(destination, source)
            }
            catch( Exception e ) {
                log.error "Failed to invoke observer on file publish: $observer", e
            }
        }
    }

    void notifyFlowComplete() {
        def copy = new ArrayList<TraceObserver>(observers)
        for( TraceObserver observer : copy  ) {
            try {
                if( observer )
                    observer.onFlowComplete()
            }
            catch( Exception e ) {
                log.debug "Failed to invoke observer completion handler: $observer", e
            }
        }
    }

    /**
     * Notify a task failure
     *
     * @param handler
     * @param e
     */
    void notifyError( TaskHandler handler ) {

        final trace = handler?.safeTraceRecord()
        for ( int i=0; i<observers?.size(); i++){
            try{
                final observer = observers.get(i)
                observer.onFlowError(handler, trace)
            } catch ( Throwable e ) {
                log.debug(e.getMessage(), e)
            }
        }

        if( !errorAction )
            return

        try {
            errorAction.call(trace)
        }
        catch( Throwable e ) {
            log.debug(e.getMessage(), e)
        }
    }

    /**
     * Define the error event handler
     * @param action
     */
    void onError( Closure action ) {
        errorAction = action
    }

    /**
     * Delete the workflow work directory from tasks temporary files
     */
    void cleanup() {
        if( !workDir || !config.cleanup )
            return

        if( aborted || cancelled || error )
            return

        CacheDB db = null
        try {
            log.trace "Cleaning-up workdir"
            db = CacheFactory.create(uniqueId, runName).openForRead()
            db.eachRecord { HashCode hash, TraceRecord record ->
                def deleted = db.removeTaskEntry(hash)
                if( deleted ) {
                    // delete folder
                    FileHelper.deletePath(FileHelper.asPath(record.workDir))
                }
            }
            log.trace "Clean workdir complete"
        }
        catch( Exception e ) {
            log.warn("Failed to cleanup work dir: ${workDir.toUriString()}")
        }
        finally {
            db.close()
        }
    }

    @Memoized
    CondaConfig getCondaConfig() {
        final cfg = config.conda as Map ?: Collections.emptyMap()
        return new CondaConfig(cfg, getSystemEnv())
    }

    /**
     * @return A {@link ContainerConfig} object representing the container engine configuration defined in config object
     */
    @Memoized
    ContainerConfig getContainerConfig() {

        def engines = new LinkedList<Map>()
        getContainerConfig0('docker', engines)
        getContainerConfig0('podman', engines)
        getContainerConfig0('sarus', engines)
        getContainerConfig0('shifter', engines)
        getContainerConfig0('udocker', engines)
        getContainerConfig0('singularity', engines)
        getContainerConfig0('apptainer', engines)
        getContainerConfig0('charliecloud', engines)

        def enabled = engines.findAll { it.enabled?.toString() == 'true' }
        if( enabled.size() > 1 ) {
            def names = enabled.collect { it.engine }
            throw new IllegalConfigException("Cannot enable more than one container engine -- Choose either one of: ${names.join(', ')}")
        }

        (enabled ? enabled.get(0) : ( engines ? engines.get(0) : [engine:'docker'] )) as ContainerConfig
    }


    private void getContainerConfig0(String engine, List<Map> drivers) {
        def config = this.config?.get(engine)
        if( config instanceof Map ) {
            config.engine = engine
            drivers << config
        }
        else if( config!=null ) {
            log.warn "Malformed configuration for container engine '$engine' -- One or more attributes should be provided"
        }
    }

    @Memoized
    def getExecConfigProp( String execName, String name, Object defValue, Map env = null  ) {
        def result = ConfigHelper.getConfigProperty(config.executor, execName, name )
        if( result != null )
            return result

        // -- try to fallback sys env
        def key = "NXF_EXECUTOR_${name.toUpperCase().replaceAll(/\./,'_')}".toString()
        if( env == null ) env = System.getenv()
        return env.containsKey(key) ? env.get(key) : defValue
    }

    @Memoized
    def getConfigAttribute(String name, defValue )  {
        def result = getMap0(getConfig(),name,name)
        if( result != null )
            return result

        def key = "NXF_${name.toUpperCase().replaceAll(/\./,'_')}".toString()
        def env = getSystemEnv()
        return (env.containsKey(key) ? env.get(key) : defValue)
    }

    private getMap0(Map map, String name, String fqn) {
        def p=name.indexOf('.')
        if( p == -1 )
            return map.get(name)
        else {
            def k=name.substring(0,p)
            def v=map.get(k)
            if( v == null )
                return null
            if( v instanceof Map )
                return getMap0(v,name.substring(p+1),fqn)
            throw new IllegalArgumentException("Not a valid config attribute: $fqn -- Missing element: $k")
        }
    }

    @Memoized
    protected Map<String,String> getSystemEnv() {
        new HashMap<String, String>(System.getenv())
    }

    @CompileDynamic
    def fetchContainers() {

        def result = [:]
        if( config.process instanceof Map<String,?> ) {

            /*
             * look for `container` definition at process level
             */
            config.process.each { String name, value ->
                if( name.startsWith('$') && value instanceof Map && value.container ) {
                    result[name] = resolveClosure(value.container)
                }
            }

            /*
             * default container definition
             */
            def container = config.process.container
            if( container ) {
                if( result ) {
                    result['default'] = resolveClosure(container)
                }
                else {
                    result = resolveClosure(container)
                }
            }

        }

        return result
    }

    /**
     * Resolve dynamically defined attributes to the actual value
     *
     * @param val A process container definition either a plain string or a closure
     * @return The actual container value
     */
    protected String resolveClosure( val ) {
        if( val instanceof Closure ) {
            try {
                return val.cloneWith(binding).call()
            }
            catch( Exception e ) {
                log.debug "Unable to resolve dynamic `container` directive -- cause: ${e.message ?: e}"
                return "(dynamic resolved)"
            }
        }

        return String.valueOf(val)
    }


    /**
     * Defines the number of tasks the executor will handle in a parallel manner
     *
     * @param execName The executor name
     * @param defValue The default value if setting is not defined in the configuration file
     * @return The value of tasks to handle in parallel
     */
    @Memoized
    int getQueueSize( String execName, int defValue ) {
        getExecConfigProp(execName, 'queueSize', defValue) as int
    }

    /**
     * Determines how often a poll occurs to check for a process termination
     *
     * @param execName The executor name
     * @param defValue The default value if setting is not defined in the configuration file
     * @return A {@code Duration} object. Default '1 second'
     */
    @Memoized
    Duration getPollInterval( String execName, Duration defValue = Duration.of('1sec') ) {
        getExecConfigProp( execName, 'pollInterval', defValue ) as Duration
    }

    /**
     *  Determines how long the executors waits before return an error status when a process is
     *  terminated but the exit file does not exist or it is empty. This setting is used only by grid executors
     *
     * @param execName The executor name
     * @param defValue The default value if setting is not defined in the configuration file
     * @return A {@code Duration} object. Default '90 second'
     */
    @Memoized
    Duration getExitReadTimeout( String execName, Duration defValue = Duration.of('90sec') ) {
        getExecConfigProp( execName, 'exitReadTimeout', defValue ) as Duration
    }

    /**
     * Determines how often the executor status is written in the application log file
     *
     * @param execName The executor name
     * @param defValue The default value if setting is not defined in the configuration file
     * @return A {@code Duration} object. Default '5 minutes'
     */
    @Memoized
    Duration getMonitorDumpInterval( String execName, Duration defValue = Duration.of('5min')) {
        getExecConfigProp(execName, 'dumpInterval', defValue) as Duration
    }

    /**
     * Determines how often the queue status is fetched from the cluster system. This setting is used only by grid executors
     *
     * @param execName The executor name
     * @param defValue  The default value if setting is not defined in the configuration file
     * @return A {@code Duration} object. Default '1 minute'
     */
    @Memoized
    Duration getQueueStatInterval( String execName, Duration defValue = Duration.of('1min') ) {
        getExecConfigProp(execName, 'queueStatInterval', defValue) as Duration
    }

    void printConsole(String str, boolean newLine=false) {
        if( ansiLogObserver )
            ansiLogObserver.appendInfo(str)
        else if( newLine )
            System.out.println(str)
        else
            System.out.print(str)
    }

    void printConsole(Path file) {
        ansiLogObserver ? ansiLogObserver.appendInfo(file.text) : Files.copy(file, System.out)
    }

    private ThreadPoolManager publishPoolManager = new ThreadPoolManager('PublishDir')

    @Memoized
    synchronized ExecutorService publishDirExecutorService() {
        return publishPoolManager
                .withConfig(config)
                .create()
    }

}<|MERGE_RESOLUTION|>--- conflicted
+++ resolved
@@ -867,11 +867,7 @@
     }
 
     protected List<String> validateConfig0(Collection<String> processNames) {
-<<<<<<< HEAD
-        def result = [] as List<String>
-=======
         List<String> result = []
->>>>>>> 5eaa04af
 
         if( !(config.process instanceof Map) )
             return result
