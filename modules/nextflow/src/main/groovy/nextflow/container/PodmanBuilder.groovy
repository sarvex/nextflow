/*
 * Copyright 2020-2022, Seqera Labs
 * Copyright 2013-2019, Centre for Genomic Regulation (CRG)
 *
 * Licensed under the Apache License, Version 2.0 (the "License");
 * you may not use this file except in compliance with the License.
 * You may obtain a copy of the License at
 *
 *     http://www.apache.org/licenses/LICENSE-2.0
 *
 * Unless required by applicable law or agreed to in writing, software
 * distributed under the License is distributed on an "AS IS" BASIS,
 * WITHOUT WARRANTIES OR CONDITIONS OF ANY KIND, either express or implied.
 * See the License for the specific language governing permissions and
 * limitations under the License.
 */

package nextflow.container
import groovy.transform.CompileStatic
/**
 * Helper methods to handle podman containers
 *
 * @author Paolo Di Tommaso <paolo.ditommaso@gmail.com>
 * @author tbugfinder <github@online.ms>
 */
@CompileStatic
class PodmanBuilder extends ContainerBuilder<PodmanBuilder> {

    private boolean remove = true

    private String registry

    private String name

    private String removeCommand

    private String killCommand

    private kill = true

    private String mountFlags0

    PodmanBuilder( String name ) {
        this.image = name
    }

    @Override
    PodmanBuilder params( Map params ) {
        if( !params ) return this

        if( params.containsKey('temp') )
            this.temp = params.temp

        if( params.containsKey('engineOptions') )
            addEngineOptions(params.engineOptions.toString())

        if( params.containsKey('runOptions') )
            addRunOptions(params.runOptions.toString())

        if ( params.containsKey('remove') )
            this.remove = params.remove?.toString() == 'true'

        if( params.containsKey('entry') )
            this.entryPoint = params.entry

        if( params.containsKey('kill') )
            this.kill = params.kill

        if( params.containsKey('readOnlyInputs') )
            this.readOnlyInputs = params.readOnlyInputs?.toString() == 'true'

        if( params.containsKey('mountFlags') )
            this.mountFlags0 = params.mountFlags

        if( params.containsKey('privileged') )
            this.privileged = params.privileged?.toString() == 'true'

        return this
    }

    @Override
    PodmanBuilder setName( String name ) {
        this.name = name
        return this
    }

    @Override
    PodmanBuilder build(StringBuilder result) {
        assert image

        result << 'podman '

        if( engineOptions )
            result << engineOptions.join(' ') << ' '

        result << 'run -i '

        // add the environment
        appendEnv(result)

        if( temp )
            result << "-v $temp:/tmp "

        // mount the input folders
        result << makeVolumes(mounts)
        result << '-w "$PWD" '

        if( entryPoint )
            result << '--entrypoint ' << entryPoint << ' '

        if( runOptions )
            result << runOptions.join(' ') << ' '

        if( privileged )
            result << '--privileged '

        if( cpus ) {
<<<<<<< HEAD
            result << "--cpus ${cpus.toDecimalString()} "
=======
            result << "--cpu-shares ${cpus * 1024} "
>>>>>>> cc9fc3f0
        }

        if( memory ) {
            result << "--memory ${memory} "
        }

        // the name is after the user option so it has precedence over any options provided by the user
        if ( name )
            result << '--name ' << name << ' '

        if ( registry )
            result << registry

        // finally the container name
        result << image

        // return the run command as result
        runCommand = result.toString()

        // use an explicit 'podman rm' command as --rm does not remove images in all cases.
        if( remove && name ) {
            removeCommand = 'podman rm ' + name
        }

        if( kill )  {
            killCommand = 'podman kill '
            // if `kill` is a string it is interpreted as a the kill signal
            if( kill instanceof String ) killCommand += "-s $kill "
            killCommand += name
        }

        return this
    }

    protected String mountFlags(boolean readOnly) {
        def result = super.mountFlags(readOnly)
        if( !mountFlags0 )
            return result

        result ? "${result},${mountFlags0.trim()}" : ":${mountFlags0.trim()}"
    }

    @Override
    String getRunCommand(String launcher) {
        if( launcher ) {
            def result = getRunCommand()
            result += entryPoint ? " -c \"$launcher\"" : " $launcher"
            return result
        }
        return getRunCommand() + ' ' + launcher
    }

    /**
     * @return The command string to remove a container
     */
    @Override
    String getRemoveCommand() { removeCommand }

    /**
     * @return The command string to kill a running container
     */
    @Override
    String getKillCommand() { killCommand }

}<|MERGE_RESOLUTION|>--- conflicted
+++ resolved
@@ -115,11 +115,7 @@
             result << '--privileged '
 
         if( cpus ) {
-<<<<<<< HEAD
-            result << "--cpus ${cpus.toDecimalString()} "
-=======
-            result << "--cpu-shares ${cpus * 1024} "
->>>>>>> cc9fc3f0
+            result << "--cpu-shares ${(Integer) (cpus.toDecimal() * 1024)} "
         }
 
         if( memory ) {
