--- conflicted
+++ resolved
@@ -94,29 +94,25 @@
     CondaCache(CondaConfig config) {
         this.config = config
 
-        if( config['createTimeout'] )
-            createTimeout = config['createTimeout'] as Duration
-
-        if( config['createOptions'] )
-            createOptions = config['createOptions']
-
-        if( config['cacheDir'] )
-            configCacheDir0 = (config['cacheDir'] as Path).toAbsolutePath()
-
-<<<<<<< HEAD
-        if( config['useMamba'] )
-            useMamba = config['useMamba'] as boolean
-=======
-        if( config.useMamba && config.useMicroMamba)
+        if( config.createTimeout() )
+            createTimeout = config.createTimeout()
+
+        if( config.createOptions() )
+            createOptions = config.createOptions()
+
+        if( config.cacheDir() )
+            configCacheDir0 = config.cacheDir().toAbsolutePath()
+
+        if( config.useMamba() && config.useMicromamba() )
             throw new IllegalArgumentException("Both conda.useMamba and conda.useMicromamba were enabled -- Please choose only one")
         
-        if( config.useMamba )
-            useMamba = config.useMamba as boolean
->>>>>>> 285fe49c
-
-        if( config.useMicromamba )
-            useMicromamba = config.useMicromamba as boolean
-        
+        if( config.useMamba() ) {
+            useMamba = config.useMamba()
+        }
+
+        if( config.useMicromamba() )
+            useMicromamba = config.useMicromamba()
+
     }
 
     /**
