--- conflicted
+++ resolved
@@ -117,14 +117,8 @@
         if( config.useMicromamba() )
             useMicromamba = config.useMicromamba()
 
-<<<<<<< HEAD
-=======
-        if( config.useMicromamba )
-            useMicromamba = config.useMicromamba as boolean
-
         if( config.getChannels() )
             channels = config.getChannels()
->>>>>>> 5eaa04af
     }
 
     /**
