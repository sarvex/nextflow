/*
 * Copyright 2020-2022, Seqera Labs
 * Copyright 2013-2019, Centre for Genomic Regulation (CRG)
 *
 * Licensed under the Apache License, Version 2.0 (the "License");
 * you may not use this file except in compliance with the License.
 * You may obtain a copy of the License at
 *
 *     http://www.apache.org/licenses/LICENSE-2.0
 *
 * Unless required by applicable law or agreed to in writing, software
 * distributed under the License is distributed on an "AS IS" BASIS,
 * WITHOUT WARRANTIES OR CONDITIONS OF ANY KIND, either express or implied.
 * See the License for the specific language governing permissions and
 * limitations under the License.
 */

package nextflow.extension

import java.util.concurrent.atomic.AtomicInteger

import groovy.transform.CompileDynamic
import groovy.transform.CompileStatic
import groovy.transform.PackageScope
import groovy.util.logging.Slf4j
import groovyx.gpars.dataflow.DataflowReadChannel
import groovyx.gpars.dataflow.DataflowWriteChannel
import nextflow.Channel
import static nextflow.extension.DataflowHelper.addToList
import static nextflow.extension.DataflowHelper.makeKey
/**
 * Implements the {@link OperatorImpl#spread(groovyx.gpars.dataflow.DataflowReadChannel, java.lang.Object)} operator
 *
 * @author Paolo Di Tommaso <paolo.ditommaso@gmail.com>
 */
@Slf4j
@CompileStatic
class CombineOp {

    static final List<Integer> NONE = []

    private DataflowReadChannel leftChannel

    private DataflowReadChannel rightChannel

    private DataflowWriteChannel target

    private Map<Object,List> leftValues = [:]

    private Map<Object,List> rightValues = [:]

    private static final int LEFT = 0

    private static final int RIGHT = 1

    private List<Integer> pivot = NONE

    CombineOp(DataflowReadChannel left, Object right) {

        leftChannel = left

        switch(right) {
            case DataflowReadChannel:
                rightChannel = (DataflowReadChannel)right;
                break

            case Collection:
            case (Object[]):
                rightChannel = CH.emitAndClose(CH.queue(), right as Collection)
                break

            default:
                throw new IllegalArgumentException("Not a valid argument for 'combine' operator [${right?.class?.simpleName}]: ${right} -- Use a List or a channel instead. ")
        }

    }

    CombineOp setPivot( pivot ) {
<<<<<<< HEAD
        this.pivot = pivot instanceof List ? (List)pivot : [pivot] as List<Integer>
=======
        this.pivot = (List<Integer>)(pivot instanceof List<Integer> ? pivot : [pivot])
>>>>>>> 5eaa04af
        return this
    }


    List<DataflowReadChannel> getInputs() {
        def result = [leftChannel]
        if( rightChannel )
            result << rightChannel
        return result
    }

    private Map handler(int index, DataflowWriteChannel target, AtomicInteger stopCount) {

        def opts = new LinkedHashMap(2)
        opts.onNext = {
            if( pivot ) {
                def pair = makeKey(pivot, it)
                emit(target, index, pair.keys, pair.values)
            }
            else {
                emit(target, index, NONE, it)
            }
        }

        opts.onComplete = {
            if( stopCount.decrementAndGet()==0) {
                target << Channel.STOP
            }}

        return opts
    }

    @PackageScope
    @CompileDynamic
    def tuple( List p, a, b ) {
        List result = new LinkedList()
        result.addAll(p)
        addToList(result, a)
        addToList(result, b)

        result.size()==1 ? result[0] : result
    }

    @PackageScope
    synchronized void emit( DataflowWriteChannel target, int index, List p, v ) {

        if( leftValues[p] == null ) leftValues[p] = []
        if( rightValues[p] == null ) rightValues[p] = []

        if( index == LEFT ) {
            log.trace "combine >> left >> by=$p; val=$v; right-values: ${rightValues[p]}"
            for ( Object x : rightValues[p] ) {
                target.bind( tuple(p, v, x) )
            }
            leftValues[p].add(v)
            return
        }

        if( index == RIGHT ) {
            log.trace "combine >> right >> by=$p; val=$v; right-values: ${leftValues[p]}"
            for ( Object x : leftValues[p] ) {
                target.bind( tuple(p, x, v) )
            }
            rightValues[p].add(v)
            return
        }

        throw new IllegalArgumentException("Not a valid spread operator index: $index")
    }

    DataflowWriteChannel apply() {

        target = CH.create()

        if( rightChannel ) {
            final stopCount = new AtomicInteger(2)
            DataflowHelper.subscribeImpl( leftChannel, handler(LEFT, target, stopCount) )
            DataflowHelper.subscribeImpl( rightChannel, handler(RIGHT, target, stopCount) )
        }

        else if( rightValues != null ) {
            final stopCount = new AtomicInteger(1)
            DataflowHelper.subscribeImpl( leftChannel, handler(LEFT, target, stopCount) )
        }

        else
            throw new IllegalArgumentException("Not a valid spread operator state -- Missing right operand")

        return target
    }
}<|MERGE_RESOLUTION|>--- conflicted
+++ resolved
@@ -76,11 +76,7 @@
     }
 
     CombineOp setPivot( pivot ) {
-<<<<<<< HEAD
-        this.pivot = pivot instanceof List ? (List)pivot : [pivot] as List<Integer>
-=======
         this.pivot = (List<Integer>)(pivot instanceof List<Integer> ? pivot : [pivot])
->>>>>>> 5eaa04af
         return this
     }
 
