/*
 * Copyright 2020-2022, Seqera Labs
 *
 * Licensed under the Apache License, Version 2.0 (the "License");
 * you may not use this file except in compliance with the License.
 * You may obtain a copy of the License at
 *
 *     http://www.apache.org/licenses/LICENSE-2.0
 *
 * Unless required by applicable law or agreed to in writing, software
 * distributed under the License is distributed on an "AS IS" BASIS,
 * WITHOUT WARRANTIES OR CONDITIONS OF ANY KIND, either express or implied.
 * See the License for the specific language governing permissions and
 * limitations under the License.
 *
 */

package nextflow.fusion

import java.nio.file.Path

import groovy.transform.CompileStatic
import groovy.transform.Memoized
import nextflow.Session
import nextflow.SysEnv
import nextflow.container.ContainerBuilder
import nextflow.container.ContainerConfig
import nextflow.extension.FilesEx
import nextflow.io.BucketParser

/**
 * Helper method to handle fusion common logic
 *
 * @author Paolo Di Tommaso <paolo.ditommaso@gmail.com>
 */
@CompileStatic
class FusionHelper {

    @Memoized
<<<<<<< HEAD
    static boolean isFusionEnabled(Session session) {
        def result = session.config.navigate('fusion.enabled')
        if( result == null )
            result = SysEnv.get('NXF_FUSION_ENABLED')
=======
    static boolean isFusionEnabled(Session session, Map<String,String> sysEnv=SysEnv.get()) {
        def result = session.config.navigate('fusion.enabled')
        if( result == null )
            result = sysEnv.get('FUSION_ENABLED')
>>>>>>> d35cdc02
        return result!=null ? result.toString()=='true' : false
    }


    static String runWithContainer(FusionScriptLauncher launcher, ContainerConfig containerConfig, String containerName, List<String> runCmd) {
        if( !containerName )
            throw new IllegalArgumentException("Missing task container -- Fusion requires the task to be executed by a container process")
        final engine = containerConfig.getEngine()
        final containerBuilder = ContainerBuilder.create(engine, containerName)
                .addMountWorkDir(false)
                .addRunOptions(containerConfig.fusionOptions())
                .params(containerConfig)

        // add fusion env vars
        for(Map.Entry<String,String> it : launcher.fusionEnv()) {
            containerBuilder.addEnv("$it.key=$it.value")
        }

        // add env variables
        for( String env : containerConfig.getEnvWhitelist())
            containerBuilder.addEnv(env)

        // patch the cmd wrapping the last item in quotes
        final patchCmd = new ArrayList(runCmd)
        patchCmd[-1] = "'${patchCmd[-1]}'"

        // assemble the final command
        final containerCmd = containerBuilder
                .build()
                .getRunCommand(patchCmd.join(' '))
                .replaceAll('-w "\\$PWD" ','') // <-- hack to remove the PWD work dir

        return containerCmd
    }

    static Path toContainerMount(Path path, String scheme, Set<String> buckets) {
        if( path == null )
            return null

        final p = BucketParser.from( FilesEx.toUriString(path) )

        if( p.scheme != scheme )
            throw new IllegalArgumentException("Unexpected path for Fusion script launcher: ${path.toUriString()}")

        final result = "/fusion/$p.scheme/${p.bucket}${p.path}"
        buckets.add(p.bucket)
        return Path.of(result)
    }

    static Path toContainerMount(Path path, String scheme) {
        return toContainerMount(path, scheme, new HashSet<String>(1))
    }

}<|MERGE_RESOLUTION|>--- conflicted
+++ resolved
@@ -37,17 +37,10 @@
 class FusionHelper {
 
     @Memoized
-<<<<<<< HEAD
-    static boolean isFusionEnabled(Session session) {
-        def result = session.config.navigate('fusion.enabled')
-        if( result == null )
-            result = SysEnv.get('NXF_FUSION_ENABLED')
-=======
     static boolean isFusionEnabled(Session session, Map<String,String> sysEnv=SysEnv.get()) {
         def result = session.config.navigate('fusion.enabled')
         if( result == null )
             result = sysEnv.get('FUSION_ENABLED')
->>>>>>> d35cdc02
         return result!=null ? result.toString()=='true' : false
     }
 
