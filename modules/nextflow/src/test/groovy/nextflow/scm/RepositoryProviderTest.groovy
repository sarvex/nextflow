/*
 * Copyright 2020-2022, Seqera Labs
 * Copyright 2013-2019, Centre for Genomic Regulation (CRG)
 *
 * Licensed under the Apache License, Version 2.0 (the "License");
 * you may not use this file except in compliance with the License.
 * You may obtain a copy of the License at
 *
 *     http://www.apache.org/licenses/LICENSE-2.0
 *
 * Unless required by applicable law or agreed to in writing, software
 * distributed under the License is distributed on an "AS IS" BASIS,
 * WITHOUT WARRANTIES OR CONDITIONS OF ANY KIND, either express or implied.
 * See the License for the specific language governing permissions and
 * limitations under the License.
 */

package nextflow.scm

import spock.lang.Specification

/**
 *
 * @author Paolo Di Tommaso <paolo.ditommaso@gmail.com>
 */
class RepositoryProviderTest extends Specification {

    def 'should create repository provider object' () {

        def provider

        when:
        provider = RepositoryProvider.create(new ProviderConfig('github'),'project/x')
        then:
        provider instanceof GithubRepositoryProvider
        provider.endpointUrl == 'https://api.github.com/repos/project/x'

        when:
        provider = RepositoryProvider.create(new ProviderConfig('gitlab'),'project/y')
        then:
        provider instanceof GitlabRepositoryProvider
        provider.endpointUrl == 'https://gitlab.com/api/v4/projects/project%2Fy'

        when:
        provider = RepositoryProvider.create(new ProviderConfig('bitbucket'),'project/z')
        then:
        provider instanceof BitbucketRepositoryProvider
        provider.endpointUrl == 'https://bitbucket.org/api/2.0/repositories/project/z'

        when:
        provider = RepositoryProvider.create(new ProviderConfig('local', [path:'/user/data']),'local/w')
        then:
        provider.endpointUrl == 'file:/user/data/w'
    }

    def 'should set credentials' () {

        given:
        def config = Mock(ProviderConfig)
        def provider = Spy(RepositoryProvider)
<<<<<<< HEAD
        provider.setProperty('config', config)
=======
        provider.@config = config
>>>>>>> 285fe49c

        when:
        provider.setCredentials('pditommaso', 'secret1')
        then:
        1 * config.setUser('pditommaso')
        1 * config.setPassword('secret1')

    }
}<|MERGE_RESOLUTION|>--- conflicted
+++ resolved
@@ -58,11 +58,7 @@
         given:
         def config = Mock(ProviderConfig)
         def provider = Spy(RepositoryProvider)
-<<<<<<< HEAD
-        provider.setProperty('config', config)
-=======
         provider.@config = config
->>>>>>> 285fe49c
 
         when:
         provider.setCredentials('pditommaso', 'secret1')
