/*
 * Copyright 2020-2022, Seqera Labs
 * Copyright 2013-2019, Centre for Genomic Regulation (CRG)
 *
 * Licensed under the Apache License, Version 2.0 (the "License");
 * you may not use this file except in compliance with the License.
 * You may obtain a copy of the License at
 *
 *     http://www.apache.org/licenses/LICENSE-2.0
 *
 * Unless required by applicable law or agreed to in writing, software
 * distributed under the License is distributed on an "AS IS" BASIS,
 * WITHOUT WARRANTIES OR CONDITIONS OF ANY KIND, either express or implied.
 * See the License for the specific language governing permissions and
 * limitations under the License.
 */

package nextflow.datasource

import java.nio.file.Files
import java.nio.file.Path

import nextflow.Const
import spock.lang.IgnoreIf
import spock.lang.Requires
import spock.lang.Specification
/**
 *
 * @author Paolo Di Tommaso <paolo.ditommaso@gmail.com>
 */
class SraExplorerTest extends Specification {

    def 'should return query url' () {
        when:
        def slurper = new SraExplorer(apiKey: API)
        def result = slurper.getSearchUrl(TERM)
        then:
        result == EXPECTED

        where:
        TERM            | API   | EXPECTED
        'foo'           | null  | 'https://eutils.ncbi.nlm.nih.gov/entrez/eutils/esearch.fcgi?db=sra&usehistory=y&retmode=json&term=foo'
        'foo and bar'   | null  | 'https://eutils.ncbi.nlm.nih.gov/entrez/eutils/esearch.fcgi?db=sra&usehistory=y&retmode=json&term=foo+and+bar'
        'xxx'           | '1234'| 'https://eutils.ncbi.nlm.nih.gov/entrez/eutils/esearch.fcgi?db=sra&usehistory=y&retmode=json&api_key=1234&term=xxx'
    }

    def 'should return data url' () {
        given:
        def slurper = new SraExplorer(apiKey: API)
        expect:
        slurper.getFetchUrl(KEY,ENV,START,MAX) == EXPECTED

        where:
        KEY     | ENV    | START | MAX   | API   | EXPECTED
        '1'     | 'abc'  | 1     | 10    | null  | 'https://eutils.ncbi.nlm.nih.gov/entrez/eutils/esummary.fcgi?db=sra&retmode=json&query_key=1&WebEnv=abc&retstart=1&retmax=10'
        '2'     | 'xyz'  | 5     | 100   | '1234'| 'https://eutils.ncbi.nlm.nih.gov/entrez/eutils/esummary.fcgi?db=sra&retmode=json&query_key=2&WebEnv=xyz&retstart=5&retmax=100&api_key=1234'

    }

    def 'should parse runs xml' () {

        given:
        def slurper = new SraExplorer()
        def runs = "&lt;Run acc=\"SRR534293\" total_spots=\"148437796\" total_bases=\"29984434792\" load_done=\"true\" is_public=\"true\" cluster_name=\"public\" static_data_available=\"true\"/&gt;&lt;Run acc=\"SRR534294\" total_spots=\"141727117\" total_bases=\"28628877634\" load_done=\"true\" is_public=\"true\" cluster_name=\"public\" static_data_available=\"true\"/&gt;"

        when:
        def result = slurper.parseXml(runs)
        then:
        result.Run.size() == 2
        result.Run[0].@acc.toString() == 'SRR534293'
        result.Run[1].@acc.toString() == 'SRR534294'
        result.Run[0].attributes() == [acc:'SRR534293', total_spots:'148437796', total_bases:'29984434792', load_done:'true', is_public:'true', cluster_name:'public', static_data_available:'true']
        result.Run[1].attributes() == [acc:'SRR534294', total_spots:'141727117', total_bases:'28628877634', load_done:'true', is_public:'true', cluster_name:'public', static_data_available:'true']

    }


    def 'should parse exp xml' () {

/*
       <Summary>
          <Title>GSM981245: CSHL_RnaSeq_MCF-7_nucleus_longPolyA</Title>
          <Platform instrument_model="Illumina HiSeq 2000">ILLUMINA</Platform>
          <Statistics total_runs="2" total_spots="290164913" total_bases="58613312426" total_size="37016329841" load_done="true" cluster_name="public" />
       </Summary>
       <Submitter acc="SRA039973" center_name="GEO" contact_name="Gene Expression Omnibus (GEO), NCBI, NLM, NIH, htt" lab_name="" />
       <Experiment acc="SRX174314" ver="1" status="public" name="GSM981245: CSHL_RnaSeq_MCF-7_nucleus_longPolyA" />
       <Study acc="SRP007461" name="GSE30567: Long RNA-seq from ENCODE/Cold Spring Harbor Lab" />
       <Organism taxid="9606" ScientificName="Homo sapiens" />
       <Sample acc="SRS353539" name="" />
       <Instrument ILLUMINA="Illumina HiSeq 2000" />
       <Library_descriptor>
          <LIBRARY_NAME>GSM981245: CSHL_RnaSeq_MCF-7_nucleus_longPolyA</LIBRARY_NAME>
          <LIBRARY_STRATEGY>RNA-Seq</LIBRARY_STRATEGY>
          <LIBRARY_SOURCE>TRANSCRIPTOMIC</LIBRARY_SOURCE>
          <LIBRARY_SELECTION>cDNA</LIBRARY_SELECTION>
          <LIBRARY_LAYOUT>
             <PAIRED />
          </LIBRARY_LAYOUT>
       </Library_descriptor>
       <Biosample>SAMN01103815</Biosample>
 */

        given:
        def slurper = new SraExplorer()
        def exp = "&lt;Summary&gt;&lt;Title&gt;GSM981245: CSHL_RnaSeq_MCF-7_nucleus_longPolyA&lt;/Title&gt;&lt;Platform instrument_model=\"Illumina HiSeq 2000\"&gt;ILLUMINA&lt;/Platform&gt;&lt;Statistics total_runs=\"2\" total_spots=\"290164913\" total_bases=\"58613312426\" total_size=\"37016329841\" load_done=\"true\" cluster_name=\"public\"/&gt;&lt;/Summary&gt;&lt;Submitter acc=\"SRA039973\" center_name=\"GEO\" contact_name=\"Gene Expression Omnibus (GEO), NCBI, NLM, NIH, htt\" lab_name=\"\"/&gt;&lt;Experiment acc=\"SRX174314\" ver=\"1\" status=\"public\" name=\"GSM981245: CSHL_RnaSeq_MCF-7_nucleus_longPolyA\"/&gt;&lt;Study acc=\"SRP007461\" name=\"GSE30567: Long RNA-seq from ENCODE/Cold Spring Harbor Lab\"/&gt;&lt;Organism taxid=\"9606\" ScientificName=\"Homo sapiens\"/&gt;&lt;Sample acc=\"SRS353539\" name=\"\"/&gt;&lt;Instrument ILLUMINA=\"Illumina HiSeq 2000\"/&gt;&lt;Library_descriptor&gt;&lt;LIBRARY_NAME&gt;GSM981245: CSHL_RnaSeq_MCF-7_nucleus_longPolyA&lt;/LIBRARY_NAME&gt;&lt;LIBRARY_STRATEGY&gt;RNA-Seq&lt;/LIBRARY_STRATEGY&gt;&lt;LIBRARY_SOURCE&gt;TRANSCRIPTOMIC&lt;/LIBRARY_SOURCE&gt;&lt;LIBRARY_SELECTION&gt;cDNA&lt;/LIBRARY_SELECTION&gt;&lt;LIBRARY_LAYOUT&gt;                 &lt;PAIRED/&gt;               &lt;/LIBRARY_LAYOUT&gt;&lt;/Library_descriptor&gt;&lt;Biosample&gt;SAMN01103815&lt;/Biosample&gt;  "

        when:
        def result = slurper.parseXml(exp)
        then:
        result.Summary.Title.text() == 'GSM981245: CSHL_RnaSeq_MCF-7_nucleus_longPolyA'

    }


    def 'should return ftp files for accession id' () {
        given:
        def RESP1 = '''
                run_accession\tfastq_ftp
                SRR1448774\tftp.sra.ebi.ac.uk/vol1/fastq/SRR144/004/SRR1448774/SRR1448774.fastq.gz
                '''.stripIndent()

        def RESP2 = '''
                run_accession\tfastq_ftp
                ERR908503\tftp.sra.ebi.ac.uk/vol1/fastq/ERR908/ERR908503/ERR908503_1.fastq.gz;ftp.sra.ebi.ac.uk/vol1/fastq/ERR908/ERR908503/ERR908503_2.fastq.gz
                '''.stripIndent()


        def slurper = Spy(SraExplorer)
        def f0 = 'ftp://ftp.sra.ebi.ac.uk/vol1/fastq/SRR144/004/SRR1448774/SRR1448774.fastq.gz' as Path
        def f1 = "ftp://ftp.sra.ebi.ac.uk/vol1/fastq/ERR908/ERR908503/ERR908503_1.fastq.gz" as Path
        def f2= "ftp://ftp.sra.ebi.ac.uk/vol1/fastq/ERR908/ERR908503/ERR908503_2.fastq.gz" as Path

        when:
        def result = slurper.getFastqUrl('SRR1448774')
        then:
        1 * slurper.readRunFastqs('SRR1448774') >> RESP1
        result == f0

        when:
        result = slurper.getFastqUrl('ERR908503')
        then:
        1 * slurper.readRunFastqs('ERR908503') >> RESP2
        result == [f1, f2]

        when:
<<<<<<< HEAD
        slurper.setProperty('protocol', 'http')
=======
        slurper.@protocol = 'http'
>>>>>>> 285fe49c
        and:
        result = slurper.getFastqUrl('SRR1448774')
        then:
        1 * slurper.readRunFastqs('SRR1448774') >> RESP1
        and:
        // should return http url
        result == ('http://ftp.sra.ebi.ac.uk/vol1/fastq/SRR144/004/SRR1448774/SRR1448774.fastq.gz' as Path)
    }

    def 'should return http files for accession id' () {
        given:
        def RESP1 = '''
                run_accession\tfastq_ftp
                SRR1448774\tftp.sra.ebi.ac.uk/vol1/fastq/SRR144/004/SRR1448774/SRR1448774.fastq.gz
                '''.stripIndent()

        def RESP2 = '''
                run_accession\tfastq_ftp
                ERR908503\tftp.sra.ebi.ac.uk/vol1/fastq/ERR908/ERR908503/ERR908503_1.fastq.gz;ftp.sra.ebi.ac.uk/vol1/fastq/ERR908/ERR908503/ERR908503_2.fastq.gz
                '''.stripIndent()


        def slurper = Spy(SraExplorer)
        def f0 = 'ftp://ftp.sra.ebi.ac.uk/vol1/fastq/SRR144/004/SRR1448774/SRR1448774.fastq.gz' as Path
        def f1 = "ftp://ftp.sra.ebi.ac.uk/vol1/fastq/ERR908/ERR908503/ERR908503_1.fastq.gz" as Path
        def f2= "ftp://ftp.sra.ebi.ac.uk/vol1/fastq/ERR908/ERR908503/ERR908503_2.fastq.gz" as Path

        when:
        def result = slurper.getFastqUrl('SRR1448774')
        then:
        1 * slurper.readRunFastqs('SRR1448774') >> RESP1
        result == f0

        when:
        result = slurper.getFastqUrl('ERR908503')
        then:
        1 * slurper.readRunFastqs('ERR908503') >> RESP2
        result == [f1, f2]
    }

    def 'should cache fastq_ftp' () {
        given:
        def CACHE_CONTENT = 'Hello'
        def folder = Files.createTempDirectory('test')
        def cache = folder.resolve('dir1/cache.txt')
        def slurper = Spy(SraExplorer)

        when:
        def result = slurper.readRunFastqs('ERR908503')
        then:
        1 * slurper.cachePath("ERR908503") >> cache
        1 * slurper.readRunUrl("ERR908503") >> CACHE_CONTENT
        result == CACHE_CONTENT
        cache.text == CACHE_CONTENT

        // should HIT the cache
        when:
        result = slurper.readRunFastqs('ERR908503')
        then:
        1 * slurper.cachePath("ERR908503") >> cache
        0 * slurper.readRunUrl(_) >> null
        result == CACHE_CONTENT

        cleanup:
        folder?.deleteDir()
    }

    def 'should return cache path' () {
        given:
        def slurper = new SraExplorer()
        expect:
        slurper.cachePath('SRP043510') == Const.APP_HOME_DIR.resolve('ncbi/sra/11/SRP043510.fastq_ftp.cache')
    }

    @IgnoreIf({System.getenv('NXF_SMOKE')})
    @Requires({System.getenv('NCBI_API_KEY')})
    def 'should explore sra' () {
        given:
        def key = System.getenv('NCBI_API_KEY')
        def slurper = new SraExplorer(query: 'SRP043510', apiKey: key, maxResults: 10)
        when:
        def target = slurper.apply()
        then:
        target.length() == 10 +1 // add one to include the stop element
    }

    def 'should retrieve NCBI api env' () {
        given:
        def slurper = Spy(SraExplorer)
        when:
        def result = slurper.getConfigApiKey()
        then:
        1 * slurper.config() >> [:]
        1 * slurper.env() >> [NCBI_API_KEY: '1bc']
        then:
        result == '1bc'
    }

}<|MERGE_RESOLUTION|>--- conflicted
+++ resolved
@@ -144,11 +144,7 @@
         result == [f1, f2]
 
         when:
-<<<<<<< HEAD
-        slurper.setProperty('protocol', 'http')
-=======
         slurper.@protocol = 'http'
->>>>>>> 285fe49c
         and:
         result = slurper.getFastqUrl('SRR1448774')
         then:
