--- conflicted
+++ resolved
@@ -53,29 +53,17 @@
     /**
      * The application version
      */
-<<<<<<< HEAD
-    static public final String APP_VER = "22.11.0-edge"
-=======
     static public final String APP_VER = "22.12.0-edge"
->>>>>>> c0a25fc2
 
     /**
      * The app build time as linux/unix timestamp
      */
-<<<<<<< HEAD
-    static public final long APP_TIMESTAMP = 1669222268800
-=======
     static public final long APP_TIMESTAMP = 1671184170139
->>>>>>> c0a25fc2
 
     /**
      * The app build number
      */
-<<<<<<< HEAD
-    static public final int APP_BUILDNUM = 5828
-=======
     static public final int APP_BUILDNUM = 5832
->>>>>>> c0a25fc2
 
     /**
      * The app build time string relative to UTC timezone
