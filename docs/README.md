--- conflicted
+++ resolved
@@ -20,24 +20,9 @@
 ```bash
 make clean html
 ```
-<<<<<<< HEAD
 
 Then open the `_build/html/index.html` file in your browser and verify your changes.
 
-=======
-conda install sphinx==3.5.4
-```
-
-### Theme
-
-Nextflow documentation uses the [Read The Docs theme for Sphinx](https://github.com/readthedocs/sphinx_rtd_theme) theme.
-
-In order to build the document install the Read The Docs theme using the command:
-
-```
-pip install sphinx_rtd_theme
-```
->>>>>>> bae749fa
 
 ## License
 
