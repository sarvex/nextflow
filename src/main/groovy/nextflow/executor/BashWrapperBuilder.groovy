--- conflicted
+++ resolved
@@ -234,11 +234,8 @@
         this.environment = params.environment
         this.headerScript = params.headerScript
         this.moduleNames = params.moduleNames
-<<<<<<< HEAD
-=======
         this.beforeScript = params.beforeScript
         this.afterScript = params.afterScript
->>>>>>> 5a8947ba
 
         // docker config
         this.dockerImage = params.container
@@ -324,11 +321,7 @@
          * add modules to the environment file
          */
         moduleNames?.each { String name ->
-<<<<<<< HEAD
-            environmentFile << "module load $name\n"
-=======
             environmentFile << "module load $name" << ENDL
->>>>>>> 5a8947ba
         }
 
         /*
